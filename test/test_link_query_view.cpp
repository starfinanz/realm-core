--- conflicted
+++ resolved
@@ -1113,8 +1113,6 @@
     tv.sync_if_needed();
     CHECK_EQUAL(1, tv.size());
     CHECK_EQUAL(0, tv.get_source_ndx(0));
-<<<<<<< HEAD
-=======
 
     // See if we can keep a LinkView alive for the lifetime of a Query (used by objc lang. binding)
     Query query2;
@@ -1125,7 +1123,6 @@
     }
     query2.find_all();
     query2.find();
->>>>>>> 1f33da1d
 }
 
 #endif