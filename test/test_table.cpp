--- conflicted
+++ resolved
@@ -6725,7 +6725,6 @@
     CHECK_LOGIC_ERROR(table->set_link(3, 0, 0), LogicError::detached_accessor);
 }
 
-<<<<<<< HEAD
 // This test reproduces a user reported assertion failure. The problem was
 // due to BacklinkColumn::m_origin_column_ndx not being updated when the
 // linked table removed/inserted columns (this happened on a migration)
@@ -6755,7 +6754,8 @@
 
     CHECK_EQUAL(t->size(), 1);
     CHECK_EQUAL(t2->get_link(0, 0), realm::npos); // no link
-=======
+}
+
 TEST(Table_getVersionCounterAfterRowAccessor) {
     Table t;
     size_t col_bool   = t.add_column(type_Bool,     "bool",   true);
@@ -6799,7 +6799,6 @@
 
     t.set_null(0, 0);
     _CHECK_VER_BUMP();
->>>>>>> 6a204e84
 }
 
 #endif // TEST_TABLE