--- conflicted
+++ resolved
@@ -162,17 +162,11 @@
 template<> struct ColumnTypeTraitsSum<float, act_Sum> {
     typedef double sum_type;
 };
-<<<<<<< HEAD
-
-
-struct SequentialGetterBase { virtual ~SequentialGetterBase() {} };
-=======
-
-// Lets you access elements of an integer column in increasing order in a fast way where leafs are cached
+
+
 struct SequentialGetterBase {
     virtual ~SequentialGetterBase() TIGHTDB_NOEXCEPT {}
 };
->>>>>>> a01352ce
 
 template<class T>class SequentialGetter : public SequentialGetterBase {
 public:
@@ -239,7 +233,7 @@
 private:
     // Never access through m_array because it's uninitialized if column is just a leaf
     ArrayType m_array;
-};
+};
 
 
 class ParentNode {
@@ -299,13 +293,7 @@
     }
 
 
-<<<<<<< HEAD
-    virtual ~ParentNode() {
-    
-    }
-=======
     virtual ~ParentNode() TIGHTDB_NOEXCEPT {}
->>>>>>> a01352ce
 
     virtual void init(const Table& table)
     {
@@ -1423,7 +1411,7 @@
 class ExpressionNode: public ParentNode {
 
 public:
-    ~ExpressionNode()
+    ~ExpressionNode() TIGHTDB_NOEXCEPT
     {
         if(m_auto_delete)
             delete m_compare, m_compare = NULL;
