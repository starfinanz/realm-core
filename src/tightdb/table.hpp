/*************************************************************************
 *
 * TIGHTDB CONFIDENTIAL
 * __________________
 *
 *  [2011] - [2012] TightDB Inc
 *  All Rights Reserved.
 *
 * NOTICE:  All information contained herein is, and remains
 * the property of TightDB Incorporated and its suppliers,
 * if any.  The intellectual and technical concepts contained
 * herein are proprietary to TightDB Incorporated
 * and its suppliers and may be covered by U.S. and Foreign Patents,
 * patents in process, and are protected by trade secret or copyright law.
 * Dissemination of this information or reproduction of this material
 * is strictly forbidden unless prior written permission is obtained
 * from TightDB Incorporated.
 *
 **************************************************************************/
#ifndef TIGHTDB_TABLE_HPP
#define TIGHTDB_TABLE_HPP

#include <utility>

#include <tightdb/util/features.h>
#include <tightdb/util/tuple.hpp>
#include <tightdb/column_fwd.hpp>
#include <tightdb/table_ref.hpp>
#include <tightdb/row.hpp>
#include <tightdb/descriptor_fwd.hpp>
#include <tightdb/spec.hpp>
#include <tightdb/mixed.hpp>
#include <tightdb/query.hpp>

namespace tightdb {

class TableView;
class TableViewBase;
class ConstTableView;
class StringIndex;
class Group;
class ColumnBackLink;

template<class> class Columns;

namespace _impl { class TableFriend; }

#ifdef TIGHTDB_ENABLE_REPLICATION
class Replication;
#endif


/// The Table class is non-polymorphic, that is, it has no virtual
/// functions. This is important because it ensures that there is no
/// run-time distinction between a Table instance and an instance of
/// any variation of BasicTable<T>, and this, in turn, makes it valid
/// to cast a pointer from Table to BasicTable<T> even when the
/// instance is constructed as a Table. Of course, this also assumes
/// that BasicTable<> is non-polymorphic, has no destructor, and adds
/// no extra data members.
///
/// FIXME: Table assignment (from any group to any group) could be made
/// aliasing safe as follows: Start by cloning source table into
/// target allocator. On success, assign, and then deallocate any
/// previous structure at the target.
///
/// FIXME: It might be desirable to have a 'table move' feature
/// between two places inside the same group (say from a subtable or a
/// mixed column to group level). This could be done in a very
/// efficient manner.
///
/// FIXME: When compiling in debug mode, all public table methods
/// should TIGHTDB_ASSERT(is_attached()).
class Table {
public:
    /// Construct a new freestanding top-level table with static
    /// lifetime.
    ///
    /// This constructor should be used only when placing a table
    /// instance on the stack, and it is then the responsibility of
    /// the application that there are no objects of type TableRef or
    /// ConstTableRef that refer to it, or to any of its subtables,
    /// when it goes out of scope. To create a top-level table with
    /// dynamic lifetime, use Table::create() instead.
    Table(Allocator& = Allocator::get_default());

    /// Construct a copy of the specified table as a new freestanding
    /// top-level table with static lifetime.
    ///
    /// This constructor should be used only when placing a table
    /// instance on the stack, and it is then the responsibility of
    /// the application that there are no objects of type TableRef or
    /// ConstTableRef that refer to it, or to any of its subtables,
    /// when it goes out of scope. To create a top-level table with
    /// dynamic lifetime, use Table::copy() instead.
    Table(const Table&, Allocator& = Allocator::get_default());

    ~Table() TIGHTDB_NOEXCEPT;

    /// Construct a new freestanding top-level table with dynamic
    /// lifetime.
    static TableRef create(Allocator& = Allocator::get_default());

    /// Construct a copy of the specified table as a new freestanding
    /// top-level table with dynamic lifetime.
    TableRef copy(Allocator& = Allocator::get_default()) const;

    /// Returns true if, and only if this accessor is currently attached to an
    /// underlying table.
    ///
    /// A table accesor may get detached from the underlying row for various
    /// reasons (see below). When it does, it no longer refers to anything, and
    /// can no longer be used, except for calling is_attached(). The
    /// consequences of calling other methods on a detached table accessor are
    /// undefined. Table accessors obtained by calling functions in the TightDB
    /// API are always in the 'attached' state immediately upon return from
    /// those functions.
    ///
    /// A table accessor of a free-standing table never becomes detached (except
    /// during its eventual destruction). A group-level table accessor becomes
    /// detached if the underlying table is removed from the group (not
    /// currently possible), or when the group accessor is destroyed. A subtable
    /// accessor becomes detached if the underlying subtable is removed, or if
    /// the parent table accessor is detached. A subtable accessor also becomes
    /// detached if it descends from a root table (one with independent
    /// descriptor, see has_shared_type()), and the corresponding root
    /// descriptor, or a subdescriptor descending from that root descriptor, is
    /// modified. A table accessor does not become detached for any other reason
    /// than those mentioned here.
    ///
    /// FIXME: High level language bindings will probably want to be
    /// able to explicitely detach a group and all tables of that
    /// group if any modifying operation fails (e.g. memory allocation
    /// failure) (and something similar for freestanding tables) since
    /// that leaves the group in state where any further access is
    /// disallowed. This way they will be able to reliably intercept
    /// any attempt at accessing such a failed group.
    ///
    /// FIXME: The C++ documentation must state that if any modifying
    /// operation on a group (incl. tables, subtables, and specs) or
    /// on a free standing table (incl. subtables and specs) fails,
    /// then any further access to that group (except ~Group()) or
    /// freestanding table (except ~Table()) has undefined behaviour
    /// and is considered an error on behalf of the application. Note
    /// that even Table::is_attached() is disallowed in this case.
    bool is_attached() const TIGHTDB_NOEXCEPT;

    /// Get the name of this table, if it has any. Tables have names
    /// when, and only when they are direct members of groups. For a
    /// table of any other kind, this function returns the empty
    /// string.
    StringData get_name() const TIGHTDB_NOEXCEPT;

    //@{
    /// Conventience methods for inspecting the dynamic table type.
    ///
    /// These methods behave as if they were called on the descriptor
    /// returned by get_descriptor().
    std::size_t get_column_count() const TIGHTDB_NOEXCEPT;
    DataType    get_column_type(std::size_t column_ndx) const TIGHTDB_NOEXCEPT;
    StringData  get_column_name(std::size_t column_ndx) const TIGHTDB_NOEXCEPT;
    std::size_t get_column_index(StringData name) const TIGHTDB_NOEXCEPT;
    //@}

    //@{
    /// Convenience methods for manipulating the dynamic table type.
    ///
    /// These function must be called only for tables with independent
    /// dynamic type. A table has independent dynamic type if the
    /// function has_shared_type() returns false. A table that is a
    /// direct member of a group has independent dynamic type. So does
    /// a free-standing table, and a subtable in a column of type
    /// 'mixed'. All other tables have shared dynamic type. The
    /// consequences of calling any of these functions for a table
    /// with shared dynamic type are undefined.
    ///
    /// Apart from that, these methods behave as if they were called
    /// on the descriptor returned by get_descriptor().
    ///
    /// If you need to change the shared dynamic type of the subtables
    /// in a subtable column, consider using the API offered by the
    /// Descriptor class.
    ///
    /// \param subdesc If a non-null pointer is passed, and the
    /// specified type is `type_Table`, then this function
    /// automatically reteives the descriptor associated with the new
    /// subtable column, and stores a reference to its accessor in
    /// `*subdesc`.
    ///
    /// \return The value returned by add_column(), is the index of
    /// the added column.
    ///
    /// \sa has_shared_type()
    /// \sa get_descriptor()
    /// \sa Descriptor::add_column()
    std::size_t add_column(DataType type, StringData name, DescriptorRef* subdesc = 0);
    std::size_t add_column_link(DataType type, StringData name, std::size_t target_table_ndx);
    void insert_column(std::size_t column_ndx, DataType type, StringData name,
                       DescriptorRef* subdesc = 0);
    void remove_column(std::size_t column_ndx);
    void rename_column(std::size_t column_ndx, StringData new_name);
    //@}

    bool has_index(std::size_t column_ndx) const TIGHTDB_NOEXCEPT;

    /// Add a search index to the specified column of this table. This table
    /// must be a root table; that is, it must have an independent
    /// descriptor. Freestanding tables, group-level tables, and subtables in a
    /// column of type 'mixed' are all examples of root tables. See add_column()
    /// for more on this.
    ///
    /// \sa add_column()
    ///
    /// FIXME: Rename to add_search_index().
    void set_index(std::size_t column_ndx);

    //@{
    /// Get the dynamic type descriptor for this table.
    ///
    /// Every table has an associated descriptor that specifies its
    /// dynamic type. For simple tables, that is, tables without
    /// subtable columns, the dynamic type can be inspected and
    /// modified directly using methods such as get_column_count() and
    /// add_column(). For more complex tables, the type is best
    /// managed through the associated descriptor object which is
    /// returned by this method.
    ///
    /// \sa has_shared_type()
    DescriptorRef get_descriptor();
    ConstDescriptorRef get_descriptor() const;
    //@}

    //@{
    /// Get the dynamic type descriptor for the column with the
    /// specified index. That column must have type 'table'.
    ///
    /// This is merely a shorthand for calling
    /// `get_subdescriptor(column_ndx)` on the descriptor
    /// returned by `get_descriptor()`.
    DescriptorRef get_subdescriptor(std::size_t column_ndx);
    ConstDescriptorRef get_subdescriptor(std::size_t column_ndx) const;
    //@}

    //@{
    /// Get access to an arbitrarily nested dynamic type descriptor.
    ///
    /// The returned descriptor is the one you would get by calling
    /// Descriptor::get_subdescriptor() once for each entry in the
    /// specified path, starting with the descriptor returned by
    /// get_descriptor(). The path is allowed to be empty.
    typedef std::vector<std::size_t> path_vec;
    DescriptorRef get_subdescriptor(const path_vec& path);
    ConstDescriptorRef get_subdescriptor(const path_vec& path) const;
    //@}

    //@{
    /// Convenience methods for manipulating nested table types.
    ///
    /// These functions behave as if they were called on the
    /// descriptor returned by `get_subdescriptor(path)`. These
    /// function must be called only on tables with independent
    /// dynamic type.
    ///
    /// \return The value returned by add_subcolumn(), is the index of
    /// the added column within the descriptor referenced by the
    /// specified path.
    ///
    /// \sa Descriptor::add_column()
    /// \sa has_shared_type()
    std::size_t add_subcolumn(const path_vec& path, DataType type, StringData name);
    void insert_subcolumn(const path_vec& path, std::size_t column_ndx,
                          DataType type, StringData name);
    void remove_subcolumn(const path_vec& path, std::size_t column_ndx);
    void rename_subcolumn(const path_vec& path, std::size_t column_ndx, StringData new_name);
    //@}

    /// Does this table share its type with other tables?
    ///
    /// Tables that are direct members of groups have independent
    /// dynamic types. The same is true for free-standing tables and
    /// subtables in coulmns of type 'mixed'. For such tables, this
    /// function returns false.
    ///
    /// When a table has a column of type 'table', the cells in that
    /// column contain subtables. All those subtables have the same
    /// dynamic type, and they share a single type descriptor. For all
    /// such subtables, this function returns true. See
    /// Descriptor::is_root() for more on this.
    ///
    /// Please note that Table methods that modify the dynamic type
    /// directly, such as add_column(), are only allowed to be used on
    /// tables with non-shared type. If you need to modify a shared
    /// type, you will have to do that through the descriptor returned
    /// by get_descriptor(), but note that it will then affect all the
    /// tables sharing that descriptor.
    ///
    /// \sa get_descriptor()
    /// \sa Descriptor::is_root()
    bool has_shared_type() const TIGHTDB_NOEXCEPT;


    template<class T> Columns<T> column(std::size_t column); // FIXME: Should this one have been declared TIGHTDB_NOEXCEPT?

    // Table size and deletion
    bool        is_empty() const TIGHTDB_NOEXCEPT;
    std::size_t size() const TIGHTDB_NOEXCEPT;
    void        clear();

    typedef BasicRowExpr<Table> RowExpr;
    typedef BasicRowExpr<const Table> ConstRowExpr;

    RowExpr front() TIGHTDB_NOEXCEPT;
    ConstRowExpr front() const TIGHTDB_NOEXCEPT;

    RowExpr back() TIGHTDB_NOEXCEPT;
    ConstRowExpr back() const TIGHTDB_NOEXCEPT;

    RowExpr operator[](std::size_t row_ndx) TIGHTDB_NOEXCEPT;
    ConstRowExpr operator[](std::size_t row_ndx) const TIGHTDB_NOEXCEPT;

    // Row handling
    std::size_t add_empty_row(std::size_t num_rows = 1);
    void        insert_empty_row(std::size_t row_ndx, std::size_t num_rows = 1);
    void        remove(std::size_t row_ndx);
    void        remove_last();

    /// Move the last row to the specified index. This overwrites the target row
    /// and reduces the number of rows by one. If the target row is the last one
    /// it will just be deleted.
    void move_last_over(std::size_t target_row_ndx);

    // Insert row
    // NOTE: You have to insert values in ALL columns followed by insert_done().
    void insert_int(std::size_t column_ndx, std::size_t row_ndx, int64_t value);
    void insert_bool(std::size_t column_ndx, std::size_t row_ndx, bool value);
    void insert_datetime(std::size_t column_ndx, std::size_t row_ndx, DateTime value);
    template<class E> void insert_enum(std::size_t column_ndx, std::size_t row_ndx, E value);
    void insert_float(std::size_t column_ndx, std::size_t row_ndx, float value);
    void insert_double(std::size_t column_ndx, std::size_t row_ndx, double value);
    void insert_string(std::size_t column_ndx, std::size_t row_ndx, StringData value);
    void insert_binary(std::size_t column_ndx, std::size_t row_ndx, BinaryData value);
    void insert_subtable(std::size_t column_ndx, std::size_t row_ndx); // Insert empty table
    void insert_mixed(std::size_t column_ndx, std::size_t row_ndx, Mixed value);
    void insert_link(std::size_t column_ndx, std::size_t row_ndx, std::size_t target_row_ndx);
    void insert_linklist(std::size_t column_ndx, std::size_t row_ndx); // Insert empty link list
    void insert_done();

    // Get cell values
    int64_t     get_int(std::size_t column_ndx, std::size_t row_ndx) const TIGHTDB_NOEXCEPT;
    bool        get_bool(std::size_t column_ndx, std::size_t row_ndx) const TIGHTDB_NOEXCEPT;
    DateTime    get_datetime(std::size_t column_ndx, std::size_t row_ndx) const TIGHTDB_NOEXCEPT;
    float       get_float(std::size_t column_ndx, std::size_t row_ndx) const TIGHTDB_NOEXCEPT;
    double      get_double(std::size_t column_ndx, std::size_t row_ndx) const TIGHTDB_NOEXCEPT;
    StringData  get_string(std::size_t column_ndx, std::size_t row_ndx) const TIGHTDB_NOEXCEPT;
    BinaryData  get_binary(std::size_t column_ndx, std::size_t row_ndx) const TIGHTDB_NOEXCEPT;
    Mixed       get_mixed(std::size_t column_ndx, std::size_t row_ndx) const TIGHTDB_NOEXCEPT;
    DataType    get_mixed_type(std::size_t column_ndx, std::size_t row_ndx) const TIGHTDB_NOEXCEPT;
    std::size_t get_link(std::size_t column_ndx, std::size_t row_ndx) const TIGHTDB_NOEXCEPT;
    TableRef    get_link_target(std::size_t column_ndx) TIGHTDB_NOEXCEPT;

    template<class T>
    typename T::RowAccessor get_link_accessor(std::size_t column_ndx, std::size_t row_ndx);

    // Set cell values
    void set_int(std::size_t column_ndx, std::size_t row_ndx, int_fast64_t value);
    void set_bool(std::size_t column_ndx, std::size_t row_ndx, bool value);
    void set_datetime(std::size_t column_ndx, std::size_t row_ndx, DateTime value);
    template<class E> void set_enum(std::size_t column_ndx, std::size_t row_ndx, E value);
    void set_float(std::size_t column_ndx, std::size_t row_ndx, float value);
    void set_double(std::size_t column_ndx, std::size_t row_ndx, double value);
    void set_string(std::size_t column_ndx, std::size_t row_ndx, StringData value);
    void set_binary(std::size_t column_ndx, std::size_t row_ndx, BinaryData value);
    void set_mixed(std::size_t column_ndx, std::size_t row_ndx, Mixed value);
    void set_link(std::size_t column_ndx, std::size_t row_ndx, std::size_t target_row_ndx);

    // Links
    bool is_null_link(std::size_t column_ndx, std::size_t row_ndx) const TIGHTDB_NOEXCEPT;
    void nullify_link(std::size_t column_ndx, std::size_t row_ndx);

    // Link lists
    bool linklist_has_links(std::size_t column_ndx, std::size_t row_ndx) const TIGHTDB_NOEXCEPT;
    std::size_t get_link_count(std::size_t column_ndx, std::size_t row_ndx) const TIGHTDB_NOEXCEPT;
    void linklist_add_link(std::size_t column_ndx, std::size_t row_ndx, std::size_t target_row_ndx);
    void linklist_insert_link(std::size_t column_ndx, std::size_t row_ndx, std::size_t ins_pos, std::size_t target_row_ndx);
    void linklist_remove_link(std::size_t column_ndx, std::size_t row_ndx, std::size_t link_ndx);
    void linklist_remove_all_links(std::size_t column_ndx, std::size_t row_ndx);
    void linklist_set_link(std::size_t column_ndx, std::size_t row_ndx, std::size_t link_ndx, std::size_t target_row_ndx);
    void linklist_move_link(std::size_t column_ndx, std::size_t row_ndx, std::size_t old_pos, std::size_t new_pos);
    std::size_t linklist_get_link(std::size_t column_ndx, std::size_t row_ndx, std::size_t link_ndx) const TIGHTDB_NOEXCEPT;

    void add_int(std::size_t column_ndx, int64_t value);

    /// Assumes that the specified column is a subtable column (in
    /// particular, not a mixed column) and that the specified table
    /// has a spec that is compatible with that column, that is, the
    /// number of columns must be the same, and corresponding columns
    /// must have identical data types (as returned by
    /// get_column_type()).
    void insert_subtable(std::size_t col_ndx, std::size_t row_ndx, const Table*);
    void insert_mixed_subtable(std::size_t col_ndx, std::size_t row_ndx, const Table*);

    /// Like insert_subtable(std::size_t, std::size_t, const Table*)
    /// but overwrites the specified cell rather than inserting a new
    /// one.
    void set_subtable(std::size_t col_ndx, std::size_t row_ndx, const Table*);
    void set_mixed_subtable(std::size_t col_ndx, std::size_t row_ndx, const Table*);


    // Sub-tables (works on columns whose type is either 'subtable' or
    // 'mixed', for a value in a mixed column that is not a subtable,
    // get_subtable() returns null, get_subtable_size() returns zero,
    // and clear_subtable() replaces the value with an empty table.)
    TableRef get_subtable(std::size_t column_ndx, std::size_t row_ndx);
    ConstTableRef get_subtable(std::size_t column_ndx, std::size_t row_ndx) const;
    std::size_t get_subtable_size(std::size_t column_ndx, std::size_t row_ndx)
        const TIGHTDB_NOEXCEPT;
    void clear_subtable(std::size_t column_ndx, std::size_t row_ndx);

    // Backlinks
    std::size_t get_backlink_count(std::size_t row_ndx, std::size_t source_table_ndx, std::size_t source_column_ndx) const TIGHTDB_NOEXCEPT;
    std::size_t get_backlink(std::size_t row_ndx, std::size_t source_table_ndx, std::size_t source_column_ndx, std::size_t backlink_ndx) const TIGHTDB_NOEXCEPT;

    //@{
    /// If this accessor is attached to a subtable, then that subtable has a
    /// parent table, and the subtable either resides in a column of type
    /// `table` or of type `mixed` in that parent. In that case
    /// get_parent_table() returns a reference to the accessor associated with
    /// the parent, and get_index_in_parent() returns the index of the row in
    /// which the subtable resides. Otherwise, if this table is a group-level
    /// table, get_parent_table() returns null and get_index_in_parent() returns
    /// the index of this table within the group. Otherwise this table is a
    /// free-standing table, get_parent_table() returns null, and
    /// get_index_in_parent() returns tightdb::npos.
    ///
    /// If this accessor is attached to a subtable, and \a column_ndx_out is
    /// specified, then `*column_ndx_out` is set to the index of the column of
    /// the parent table in which the subtable resides. If this accessor is not
    /// attached to a subtable, then `*column_ndx_out` will retain its original
    /// value upon return.
    TableRef get_parent_table(std::size_t* column_ndx_out = 0) TIGHTDB_NOEXCEPT;
    ConstTableRef get_parent_table(std::size_t* column_ndx_out = 0) const TIGHTDB_NOEXCEPT;
    std::size_t get_index_in_parent() const TIGHTDB_NOEXCEPT;
    //@}

    // Only top-level (with a group as parent) unordered tables are linkable
    bool is_linkable() const TIGHTDB_NOEXCEPT;
    Group* get_parent_group() const TIGHTDB_NOEXCEPT;

    // Aggregate functions
    std::size_t count_int(std::size_t column_ndx, int64_t value) const;
    std::size_t count_string(std::size_t column_ndx, StringData value) const;
    std::size_t count_float(std::size_t column_ndx, float value) const;
    std::size_t count_double(std::size_t column_ndx, double value) const;

    int64_t sum_int(std::size_t column_ndx) const;
    double  sum_float(std::size_t column_ndx) const;
    double  sum_double(std::size_t column_ndx) const;
    int64_t maximum_int(std::size_t column_ndx) const;
    float   maximum_float(std::size_t column_ndx) const;
    double  maximum_double(std::size_t column_ndx) const;
    int64_t minimum_int(std::size_t column_ndx) const;
    float   minimum_float(std::size_t column_ndx) const;
    double  minimum_double(std::size_t column_ndx) const;
    double  average_int(std::size_t column_ndx) const;
    double  average_float(std::size_t column_ndx) const;
    double  average_double(std::size_t column_ndx) const;

    // Searching
    std::size_t    lookup(StringData value) const;
    std::size_t    find_first_int(std::size_t column_ndx, int64_t value) const;
    std::size_t    find_first_bool(std::size_t column_ndx, bool value) const;
    std::size_t    find_first_datetime(std::size_t column_ndx, DateTime value) const;
    std::size_t    find_first_float(std::size_t column_ndx, float value) const;
    std::size_t    find_first_double(std::size_t column_ndx, double value) const;
    std::size_t    find_first_string(std::size_t column_ndx, StringData value) const;
    std::size_t    find_first_binary(std::size_t column_ndx, BinaryData value) const;

    TableView      find_all_int(std::size_t column_ndx, int64_t value);
    ConstTableView find_all_int(std::size_t column_ndx, int64_t value) const;
    TableView      find_all_bool(std::size_t column_ndx, bool value);
    ConstTableView find_all_bool(std::size_t column_ndx, bool value) const;
    TableView      find_all_datetime(std::size_t column_ndx, DateTime value);
    ConstTableView find_all_datetime(std::size_t column_ndx, DateTime value) const;
    TableView      find_all_float(std::size_t column_ndx, float value);
    ConstTableView find_all_float(std::size_t column_ndx, float value) const;
    TableView      find_all_double(std::size_t column_ndx, double value);
    ConstTableView find_all_double(std::size_t column_ndx, double value) const;
    TableView      find_all_string(std::size_t column_ndx, StringData value);
    ConstTableView find_all_string(std::size_t column_ndx, StringData value) const;
    TableView      find_all_binary(std::size_t column_ndx, BinaryData value);
    ConstTableView find_all_binary(std::size_t column_ndx, BinaryData value) const;

    TableView      get_distinct_view(std::size_t column_ndx);
    ConstTableView get_distinct_view(std::size_t column_ndx) const;

    TableView      get_sorted_view(std::size_t column_ndx, bool ascending = true);
    ConstTableView get_sorted_view(std::size_t column_ndx, bool ascending = true) const;

    TableView      get_range_view(std::size_t begin, std::size_t end);
    ConstTableView get_range_view(std::size_t begin, std::size_t end) const;

    // Pivot / aggregate operation types. Experimental! Please do not document method publicly.
    enum AggrType {
        aggr_count,
        aggr_sum,
        aggr_avg,
        aggr_min,
        aggr_max
    };

    // Simple pivot aggregate method. Experimental! Please do not document method publicly.
    void aggregate(size_t group_by_column, size_t aggr_column, AggrType op, Table& result, const Column* viewrefs = null_ptr) const;


private:
    template <class T> std::size_t find_first(std::size_t column_ndx, T value) const; // called by above methods
    template <class T> TableView find_all(size_t column_ndx, T value);
public:


    //@{
    /// Find the lower/upper bound according to a column that is
    /// already sorted in ascending order.
    ///
    /// For an integer column at index 0, and an integer value '`v`',
    /// lower_bound_int(0,v) returns the index '`l`' of the first row
    /// such that `get_int(0,l) &ge; v`, and upper_bound_int(0,v)
    /// returns the index '`u`' of the first row such that
    /// `get_int(0,u) &gt; v`. In both cases, if no such row is found,
    /// the returned value is the number of rows in the table.
    ///
    ///     3 3 3 4 4 4 5 6 7 9 9 9
    ///     ^     ^     ^     ^     ^
    ///     |     |     |     |     |
    ///     |     |     |     |      -- Lower and upper bound of 15
    ///     |     |     |     |
    ///     |     |     |      -- Lower and upper bound of 8
    ///     |     |     |
    ///     |     |      -- Upper bound of 4
    ///     |     |
    ///     |      -- Lower bound of 4
    ///     |
    ///      -- Lower and upper bound of 1
    ///
    /// These functions are similar to std::lower_bound() and
    /// std::upper_bound().
    ///
    /// The string versions assume that the column is sorted according
    /// to StringData::operator<().
    std::size_t lower_bound_int(std::size_t column_ndx, int64_t value) const TIGHTDB_NOEXCEPT;
    std::size_t upper_bound_int(std::size_t column_ndx, int64_t value) const TIGHTDB_NOEXCEPT;
    std::size_t lower_bound_bool(std::size_t column_ndx, bool value) const TIGHTDB_NOEXCEPT;
    std::size_t upper_bound_bool(std::size_t column_ndx, bool value) const TIGHTDB_NOEXCEPT;
    std::size_t lower_bound_float(std::size_t column_ndx, float value) const TIGHTDB_NOEXCEPT;
    std::size_t upper_bound_float(std::size_t column_ndx, float value) const TIGHTDB_NOEXCEPT;
    std::size_t lower_bound_double(std::size_t column_ndx, double value) const TIGHTDB_NOEXCEPT;
    std::size_t upper_bound_double(std::size_t column_ndx, double value) const TIGHTDB_NOEXCEPT;
    std::size_t lower_bound_string(std::size_t column_ndx, StringData value) const TIGHTDB_NOEXCEPT;
    std::size_t upper_bound_string(std::size_t column_ndx, StringData value) const TIGHTDB_NOEXCEPT;
    //@}

    // Queries
    // Using where(tv) is the new method to perform queries on TableView. The 'tv' can have any order; it does not
    // need to be sorted, and, resulting view retains its order. Using where.tableview(tv) is deprecated and needs 
    // 'tv' to be sorted.
    Query where(TableViewBase* tv = null_ptr) { return Query(*this, tv); }

    // FIXME: We need a ConstQuery class or runtime check against modifications in read transaction.
    Query where(TableViewBase* tv = null_ptr) const { return Query(*this, tv); }

    // Optimizing
    void optimize();

    /// Write this table (or a slice of this table) to the specified
    /// output stream.
    ///
    /// The output will have the same format as any other TightDB
    /// database file, such as those produced by Group::write(). In
    /// this case, however, the resulting database file will contain
    /// exactly one table, and that table will contain only the
    /// specified slice of the source table (this table).
    ///
    /// The new table will always have the same dynamic type (see
    /// Descriptor) as the source table (this table), and unless it is
    /// overridden (\a override_table_name), the new table will have
    /// the same name as the source table (see get_name()). Indexes
    /// (see set_index()) will not be carried over to the new table.
    ///
    /// \param offset Index of first row to include (if `size >
    /// 0`). Must be less than, or equal to size().
    ///
    /// \param size Number of rows to include. May be zero. If `size >
    /// size() - offset`, then the effective size of the written slice
    /// will be `size() - offset`.
    ///
    /// \throw std::out_of_range If `offset > size()`.
    ///
    /// FIXME: While this function does provided a maximally efficient
    /// way of serializing part of a table, it offers little in terms
    /// of general utility. This is unfortunate, because it pulls
    /// quite a large amount of code into the core library to support
    /// it.
    void write(std::ostream&, std::size_t offset = 0, std::size_t size = npos,
               StringData override_table_name = StringData()) const;

    // Conversion
    void to_json(std::ostream& out) const;
    void to_string(std::ostream& out, std::size_t limit = 500) const;
    void row_to_string(std::size_t row_ndx, std::ostream& out) const;

    // Get a reference to this table
    TableRef get_table_ref() { return TableRef(this); }
    ConstTableRef get_table_ref() const { return ConstTableRef(this); }

    /// Compare two tables for equality. Two tables are equal if, and
    /// only if, they contain the same columns and rows in the same
    /// order, that is, for each value V of type T at column index C
    /// and row index R in one of the tables, there is a value of type
    /// T at column index C and row index R in the other table that
    /// is equal to V.
    bool operator==(const Table&) const;

    /// Compare two tables for inequality. See operator==().
    bool operator!=(const Table& t) const;

    /// A subtable in a column of type 'table' (which shares descriptor with
    /// other subtables in the same column) is initially in a degenerate state
    /// where it takes up a minimal amout of space. This function returns true
    /// if, and only if the table accessor is attached to such a subtable. This
    /// function is mainly intended for debugging purposes.
    bool is_degenerate() const TIGHTDB_NOEXCEPT;

    // Debug
#ifdef TIGHTDB_DEBUG
    void Verify() const; // Must be upper case to avoid conflict with macro in ObjC
    void to_dot(std::ostream&, StringData title = StringData()) const;
    void print() const;
    MemStats stats() const;
    void dump_node_structure() const; // To std::cerr (for GDB)
    void dump_node_structure(std::ostream&, int level) const;
#else
    void Verify() const {}
#endif

    class Parent;

protected:
    /// Get a pointer to the accessor of the specified subtable. The
    /// accessor will be created if it does not already exist.
    ///
    /// The returned table pointer must **always** end up being
    /// wrapped in some instantiation of BasicTableRef<>.
    Table* get_subtable_ptr(std::size_t col_ndx, std::size_t row_ndx);

    /// See non-const get_subtable_ptr().
    const Table* get_subtable_ptr(std::size_t col_ndx, std::size_t row_ndx) const;

    /// Compare the rows of two tables under the assumption that the
    /// two tables have the same spec, and therefore the same sequence
    /// of columns.
    bool compare_rows(const Table&) const;

    void insert_into(Table* parent, std::size_t col_ndx, std::size_t row_ndx) const;

    void set_into_mixed(Table* parent, std::size_t col_ndx, std::size_t row_ndx) const;

    void initialize_link_targets();
    void create_backlinks_column(std::size_t source_table_ndx, std::size_t source_table_column_ndx);
    ColumnBackLink& get_backlink_column(std::size_t source_table_ndx, std::size_t source_table_column_ndx);
    void update_backlink_column_ref(std::size_t source_table_ndx, std::size_t old_column_ndx, std::size_t new_column_ndx);

private:
    class SliceWriter;

    // view management support:
    void from_view_remove(std::size_t row_ndx, TableViewBase* view); // FIXME: Please rename to remove_by_view()

    void do_remove(std::size_t row_ndx);

    // Number of rows in this table
    std::size_t m_size;

    // Underlying array structure. `m_top` is in use only for root tables; that
    // is, for tables with independent descriptor. `m_columns` contains a ref
    // for each column and search index in order of the columns. A search index
    // ref always occurs immediately after the ref of the column to which the
    // search index belongs.
    //
    // A subtable column (a column of type `type_table`) is essentially just a
    // column of 'refs' pointing to the root node of each subtable.
    //
    // To save space in the database file, a subtable in such a column always
    // starts out in a degenerate form where nothing is allocated on its behalf,
    // and a null 'ref' is stored in the corresponding slot of the column. A
    // subtable remains in this degenerate state until the first row is added to
    // the subtable.
    //
    // For this scheme to work, it must be (and is) possible to create a table
    // accessor that refers to a degenerate subtable. A table accessor (instance
    // of `Table`) refers to a degenerate subtable if, and only if `m_columns`
    // is attached.
    //
    // FIXME: The fact that `m_columns` may be detached means that many
    // functions (even non-modifying functions) need to check for that before
    // accessing the contents of the table. This incurs a runtime
    // overhead. Consider whether this overhead can be eliminated by having
    // `Table::m_columns` always attached to something, and then detect the
    // degenerate state in a different way.
    Array m_top;
    Array m_columns; // 2nd slot in m_top (for root tables)
    Spec m_spec;     // 1st slot in m_top (for root tables)

    // Is empty when the table accessor is attached to a degenerate subtable
    // (unattached `m_columns`), otherwise it contains precisely one column
    // accessor for each column in the table, in order.
    //
    // In some cases an entry may contain null. This is currently possible only
    // in connection with Group::advance_transact(), but it means that several
    // member functions must be prepared to handle these null entries; in
    // particular, detach(), ~Table(), functions called on behalf of detach()
    // and ~Table(), and functiones called on behalf of
    // Group::advance_transact().
    //
    // FIXME: Change to `std::vector<ColumnBase*> m_col_accessors`. When this is
    // done, it is expected that it will be able to contain null-entries in
    // other cases than during Group::advance_transact(), but only after a
    // memory allocation failure.
    Array m_cols;

    mutable std::size_t m_ref_count;
    mutable const StringIndex* m_search_index;

    // If this table is a root table (has independent descriptor),
    // then Table::m_descriptor refers to the accessor of its
    // descriptor when, and only when the descriptor accessor
    // exists. This is used to ensure that at most one descriptor
    // accessor exists for each underlying descriptor at any given
    // point in time. Subdescriptors are kept unique by means of a
    // registry in the parent descriptor. Table::m_descriptor is
    // always null for tables with shared descriptor.
    mutable Descriptor* m_descriptor;

    // Table view instances
    mutable std::vector<const TableViewBase*> m_views;

    typedef std::vector<RowBase*> row_accessors;
    mutable row_accessors m_row_accessors;

#ifdef TIGHTDB_ENABLE_REPLICATION
    // Used only in connection with
    // SharedGroup::advance_read_transact().
    bool m_dirty;
#endif

    /// Disable copying assignment.
    ///
    /// It could easily be implemented by calling assign(), but the
    /// non-checking nature of the low-level dynamically typed API
    /// makes it too risky to offer this feature as an
    /// operator.
    ///
    /// FIXME: assign() has not yet been implemented, but the
    /// intention is that it will copy the rows of the argument table
    /// into this table after clearing the original contents, and for
    /// target tables without a shared spec, it would also copy the
    /// spec. For target tables with shared spec, it would be an error
    /// to pass an argument table with an incompatible spec, but
    /// assign() would not check for spec compatibility. This would
    /// make it ideal as a basis for implementing operator=() for
    /// typed tables.
    Table& operator=(const Table&);

    /// Used when constructing an accessor whose lifetime is going to be managed
    /// by reference counting. The lifetime of accessors of free-standing tables
    /// allocated on the stack by the application is not managed by reference
    /// counting, so that is a case where this tag must **not** be specified.
    class ref_count_tag {};

    /// Create an accessor for table with independent spec, and whose
    /// lifetime is managed by reference counting.
    Table(ref_count_tag, Allocator&, ref_type top_ref, Parent*, std::size_t ndx_in_parent);

    /// Create an accessor for a subtable with shared spec, and whose lifetime
    /// is managed by reference counting.
    ///
    /// It is possible to construct an accessor for a degenerate subtable by
    /// passing zero for \a columns_ref. In this case the columns will be
    /// created on demand (instantiate_before_change()).
    Table(ref_count_tag, ConstSubspecRef shared_spec, ref_type columns_ref, Parent*,
          std::size_t ndx_in_parent);

    void init_from_ref(ref_type top_ref, ArrayParent*, std::size_t ndx_in_parent);
    void init_from_ref(ConstSubspecRef shared_spec, ref_type columns_ref,
                       ArrayParent* parent, std::size_t ndx_in_parent);

    static void do_insert_column(Descriptor&, std::size_t column_ndx,
                                 DataType type, StringData name);
    static void do_remove_column(Descriptor&, std::size_t column_ndx);
    static void do_rename_column(Descriptor&, std::size_t column_ndx, StringData name);

    struct InsertSubtableColumns;
    struct RemoveSubtableColumns;

    void insert_root_column(std::size_t column_ndx, DataType type, StringData name);
    void remove_root_column(std::size_t column_ndx);

    struct SubtableUpdater {
        virtual void update(const ColumnTable&, std::size_t row_ndx, Array& subcolumns) = 0;
        virtual void update_accessor(Table&, std::size_t row_ndx) = 0;
        virtual ~SubtableUpdater() {}
    };
    static void update_subtables(Descriptor&, SubtableUpdater*);
    void update_subtables(const std::size_t* col_path_begin, const std::size_t* col_path_end,
                          SubtableUpdater*);

    struct AccessorUpdater {
        virtual void update(Table&) = 0;
        virtual void update_parent(Table&) = 0;
        virtual ~AccessorUpdater() {}
    };
    void update_accessors(const std::size_t* col_path_begin, const std::size_t* col_path_end,
                          AccessorUpdater&);

    void create_columns();
    ColumnBase* create_column_accessor(ColumnType, std::size_t col_ndx, std::size_t ndx_in_parent);
    void create_column_accessors();
    void destroy_column_accessors() TIGHTDB_NOEXCEPT;

    /// Called in the context of Group::commit() to ensure that
    /// attached table accessors stay valid across a commit. Please
    /// note that this works only for non-transactional commits. Table
    /// accessors obtained during a transaction are always detached
    /// when the transaction ends.
    void update_from_parent(std::size_t old_baseline) TIGHTDB_NOEXCEPT;

    /// After a column has been inserted or removed, this function is called to
    /// allow column accessors at higer column indexes to update cached
    /// information pertaining to their index within the table.
    ///
    /// \column_ndx_begin The index of the first column whose accessor may need
    /// to be updated.
    ///
    /// \param ndx_in_parent_diff The change in the index of a column within
    /// Table::m_columns. Note that this may differ from the change in logical
    /// column index due to the presence of search indexes in Table::m_columns.
    void adjust_column_index(std::size_t column_ndx_begin, int ndx_in_parent_diff)
        TIGHTDB_NOEXCEPT;

    void set_index(std::size_t column_ndx, bool update_spec);

    // Support function for conversions
    void to_json_row(std::size_t row_ndx, std::ostream& out) const;
    void to_string_header(std::ostream& out, std::vector<std::size_t>& widths) const;
    void to_string_row(std::size_t row_ndx, std::ostream& out,
                       const std::vector<std::size_t>& widths) const;

    // Detach accessor from underlying table. Caller must ensure that
    // a reference count exists upon return, for example by obtaining
    // an extra reference count before the call.
    //
    // This function puts this table accessor into the detached
    // state. This detaches it from the underlying structure of array
    // nodes. It also recursively detaches accessors for subtables,
    // and the type descriptor accessor. When this function returns,
    // is_attached() will return false.
    //
    // This function may be called for a table accessor that is
    // already in the detached state (idempotency).
    //
    // It is also valid to call this function for a table accessor
    // that has not yet been detached, but whose underlying structure
    // of arrays have changed in an unpredictable/unknown way. This
    // kind of change generally happens when a modifying table
    // operation fails, and also when one transaction is ended and a
    // new one is started.
    void detach() TIGHTDB_NOEXCEPT;

    /// Detach and remove all attached subtable accessors.
    void discard_subtable_accessors() TIGHTDB_NOEXCEPT;

    // Detach the type descriptor accessor if it exists.
    void discard_desc_accessor() TIGHTDB_NOEXCEPT;

    void bind_ref() const TIGHTDB_NOEXCEPT { ++m_ref_count; }
    void unbind_ref() const TIGHTDB_NOEXCEPT { if (--m_ref_count == 0) delete this; }

    void register_view(const TableViewBase* view);
    void unregister_view(const TableViewBase* view) TIGHTDB_NOEXCEPT;
    void detach_views_except(const TableViewBase* view) TIGHTDB_NOEXCEPT;

    void register_row_accessor(RowBase*) const;
    void unregister_row_accessor(RowBase*) const TIGHTDB_NOEXCEPT;
    void discard_row_accessors() TIGHTDB_NOEXCEPT;

    class UnbindGuard;

    ColumnType get_real_column_type(std::size_t column_ndx) const TIGHTDB_NOEXCEPT;

    const Array* get_column_root(std::size_t col_ndx) const TIGHTDB_NOEXCEPT;
    std::pair<const Array*, const Array*> get_string_column_roots(std::size_t col_ndx) const
        TIGHTDB_NOEXCEPT;

    const ColumnBase& get_column_base(std::size_t column_ndx) const TIGHTDB_NOEXCEPT;
    ColumnBase& get_column_base(std::size_t column_ndx);
    template <class T, ColumnType col_type> T& get_column(std::size_t ndx);
    template <class T, ColumnType col_type> const T& get_column(std::size_t ndx) const TIGHTDB_NOEXCEPT;
    Column& get_column(std::size_t column_ndx);
    const Column& get_column(std::size_t column_ndx) const TIGHTDB_NOEXCEPT;
    ColumnFloat& get_column_float(std::size_t column_ndx);
    const ColumnFloat& get_column_float(std::size_t column_ndx) const TIGHTDB_NOEXCEPT;
    ColumnDouble& get_column_double(std::size_t column_ndx);
    const ColumnDouble& get_column_double(std::size_t column_ndx) const TIGHTDB_NOEXCEPT;
    AdaptiveStringColumn& get_column_string(std::size_t column_ndx);
    const AdaptiveStringColumn& get_column_string(std::size_t column_ndx) const TIGHTDB_NOEXCEPT;
    ColumnBinary& get_column_binary(std::size_t column_ndx);
    const ColumnBinary& get_column_binary(std::size_t column_ndx) const TIGHTDB_NOEXCEPT;
    ColumnStringEnum& get_column_string_enum(std::size_t column_ndx);
    const ColumnStringEnum& get_column_string_enum(std::size_t column_ndx) const TIGHTDB_NOEXCEPT;
    ColumnTable& get_column_table(std::size_t column_ndx);
    const ColumnTable& get_column_table(std::size_t column_ndx) const TIGHTDB_NOEXCEPT;
    ColumnMixed& get_column_mixed(std::size_t column_ndx);
    const ColumnMixed& get_column_mixed(std::size_t column_ndx) const TIGHTDB_NOEXCEPT;

    void instantiate_before_change();
    void validate_column_type(const ColumnBase& column, ColumnType expected_type, std::size_t ndx) const;

    static std::size_t get_size_from_ref(ref_type top_ref, Allocator&) TIGHTDB_NOEXCEPT;
    static std::size_t get_size_from_ref(ref_type spec_ref, ref_type columns_ref,
                                         Allocator&) TIGHTDB_NOEXCEPT;

    /// Create an empty table with independent spec and return just
    /// the reference to the underlying memory.
    static ref_type create_empty_table(Allocator&);

    /// Create a column of the specified type, fill it with the
    /// specified number of default values, and return just the
    /// reference to the underlying memory.
    static ref_type create_column(DataType column_type, size_t num_default_values, Allocator&);

    /// Construct a copy of the columns array of this table using the
    /// specified allocator and return just the ref to that array.
    ///
    /// In the clone, no string column will be of the enumeration
    /// type.
    ref_type clone_columns(Allocator&) const;

    /// Construct a complete copy of this table (including its spec)
    /// using the specified allocator and return just the ref to the
    /// new top array.
    ref_type clone(Allocator&) const;

    // Precondition: 1 <= end - begin
    std::size_t* record_subtable_path(std::size_t* begin,
                                      std::size_t* end) const TIGHTDB_NOEXCEPT;

    /// Get a pointer to the accessor of the specified subtable if the
    /// accessor exists, otherwise this function return null.
    Table* get_subtable_accessor(std::size_t col_ndx, std::size_t row_ndx) TIGHTDB_NOEXCEPT;

    void discard_subtable_accessor(std::size_t col_ndx, std::size_t row_ndx) TIGHTDB_NOEXCEPT;

    void adj_row_acc_insert_rows(std::size_t row_ndx, std::size_t num_rows) TIGHTDB_NOEXCEPT;
    void adj_subtab_acc_insert_rows(std::size_t row_ndx, std::size_t num_rows) TIGHTDB_NOEXCEPT;
    void adj_row_acc_erase_row(std::size_t row_ndx) TIGHTDB_NOEXCEPT;
    void adj_subtab_acc_erase_row(std::size_t row_ndx) TIGHTDB_NOEXCEPT;
    void adj_row_acc_move_last_over(std::size_t target_row_ndx, std::size_t last_row_ndx)
        TIGHTDB_NOEXCEPT;
    void adj_subtab_acc_move_last_over(std::size_t target_row_ndx, std::size_t last_row_ndx)
        TIGHTDB_NOEXCEPT;
    void adj_clear_nonroot() TIGHTDB_NOEXCEPT;
    void adj_insert_column(std::size_t col_ndx);
    void adj_erase_column(std::size_t col_ndx) TIGHTDB_NOEXCEPT;

    void mark_dirty() TIGHTDB_NOEXCEPT;
    void recursive_mark_dirty() TIGHTDB_NOEXCEPT;

#ifdef TIGHTDB_ENABLE_REPLICATION
    Replication* get_repl() TIGHTDB_NOEXCEPT;
#endif

    /// Refresh the dirty part of the accessor subtree rooted at this table
    /// accessor.
    ///
    /// The following conditions are necessary and sufficient for the proper
    /// operation of this function:
    ///
    ///  - The parent accessor is in a valid state (already refreshed). If the
    ///    parent is a group, then the group accessor (excluding its table
    ///    accessors) must be in a valid state. If the parent is a table, then
    ///    the table accessor (excluding its subtable accessors) must be in a
    ///    valid state.
    ///
    ///  - Every table accessor in the subtree (this one, or one of its
    ///    descendants) is marked dirty if it needs to be refreshed, or if it
    ///    has a descendant accessor that needs to be refreshed.
    ///
    ///  - This table accessor, as well as all its descendant accessors, are in
    ///    a collective state that satisfies the Accessor Hierarchy
    ///    Correspondence Guarantee with respect to the root ref stored in the
    ///    parent.
    ///
    ///  - If this table has shared descriptor, then the `index in parent`
    ///    property of the contained spec accessor is valid.
    void refresh_accessor_tree(std::size_t ndx_in_parent);

    void set_ndx_in_parent(std::size_t ndx_in_parent) TIGHTDB_NOEXCEPT;

#ifdef TIGHTDB_DEBUG
    void to_dot_internal(std::ostream&) const;
#endif

    friend class SubtableNode;
    friend class _impl::TableFriend;
    friend class Query;
    template<class> friend class util::bind_ptr;
    friend class LangBindHelper;
    friend class TableViewBase;
    friend class TableView;
    template<class T> friend class Columns;
    friend class ParentNode;
    template<class> friend class SequentialGetter;
    friend class RowBase;
};


inline void Table::remove(std::size_t row_ndx)
{
    detach_views_except(0);
    do_remove(row_ndx);
}

inline void Table::from_view_remove(std::size_t row_ndx, TableViewBase* view)
{
    detach_views_except(view);
    do_remove(row_ndx);
}

inline void Table::remove_last()
{
    if (!is_empty())
        remove(size()-1);
}

inline void Table::register_view(const TableViewBase* view)
{
    m_views.push_back(view);
}



class Table::Parent: public ArrayParent {
public:
    ~Parent() TIGHTDB_NOEXCEPT TIGHTDB_OVERRIDE {}

protected:
    virtual StringData get_child_name(std::size_t child_ndx) const TIGHTDB_NOEXCEPT;

    /// Returns true if this parent is a Group (i.e. the child is a
    /// top-level table.
    virtual bool is_parent_group() const TIGHTDB_NOEXCEPT {return false;}

    /// If this table parent is a column of some parent table, then this
    /// function must return the pointer to the parent table, otherwise it must
    /// return null.
    ///
    /// If \a column_ndx_out is not null, this function must assign the index of
    /// the column within the parent table to `*column_ndx_out` when , and only
    /// when this table parent is a column in a parent table.
    virtual Table* get_parent_table(std::size_t* column_ndx_out = 0) const TIGHTDB_NOEXCEPT;

    /// Must be called whenever a child table accessor is about to be destroyed.
    ///
    /// Note that the argument is a pointer to the child Table rather than its
    /// `ndx_in_parent` property. This is because it must be able to operate
    /// with only the Minimal Accessor Hierarchy Consistency Guarantee.
    virtual void child_accessor_destroyed(Table* child) TIGHTDB_NOEXCEPT = 0;

    virtual std::size_t* record_subtable_path(std::size_t* begin,
                                              std::size_t* end) TIGHTDB_NOEXCEPT;

    friend class Table;
};





// Implementation:

inline bool Table::is_attached() const TIGHTDB_NOEXCEPT
{
    // Note that it is not possible to tie the state of attachment of a table to
    // the state of attachment of m_top, because tables with shared spec do not
    // have a 'top' array. Neither is it possible to tie it to the state of
    // attachment of m_columns, because subtables with shared spec start out in
    // a degenerate form where they do not have a 'columns' array. For these
    // reasons, it is neccessary to define the notion of attachment for a table
    // as follows: A table is attached if, and ony if m_column stores a non-null
    // parent pointer. This works because even for degenerate subtables,
    // m_columns is initialized with the correct parent pointer.
    return m_columns.has_parent();
}

inline bool Table::is_linkable() const TIGHTDB_NOEXCEPT
{
    return (get_parent_group() != NULL);
}

inline StringData Table::get_name() const TIGHTDB_NOEXCEPT
{
    TIGHTDB_ASSERT(is_attached());
    const Array& real_top = m_top.is_attached() ? m_top : m_columns;
    ArrayParent* parent = real_top.get_parent();
    if (!parent)
        return StringData();
    std::size_t index_in_parent = real_top.get_ndx_in_parent();
    TIGHTDB_ASSERT(dynamic_cast<Parent*>(parent));
    return static_cast<Parent*>(parent)->get_child_name(index_in_parent);
}

inline std::size_t Table::get_column_count() const TIGHTDB_NOEXCEPT
{
    TIGHTDB_ASSERT(is_attached());
    return m_spec.get_public_column_count();
}

inline StringData Table::get_column_name(std::size_t ndx) const TIGHTDB_NOEXCEPT
{
    TIGHTDB_ASSERT(ndx < get_column_count());
    return m_spec.get_column_name(ndx);
}

inline std::size_t Table::get_column_index(StringData name) const TIGHTDB_NOEXCEPT
{
    TIGHTDB_ASSERT(is_attached());
    return m_spec.get_column_index(name);
}

inline ColumnType Table::get_real_column_type(std::size_t ndx) const TIGHTDB_NOEXCEPT
{
    TIGHTDB_ASSERT(ndx < m_spec.get_column_count());
    return m_spec.get_real_column_type(ndx);
}

inline DataType Table::get_column_type(std::size_t ndx) const TIGHTDB_NOEXCEPT
{
    TIGHTDB_ASSERT(ndx < m_spec.get_column_count());
    return m_spec.get_column_type(ndx);
}

template <class C, ColumnType coltype>
C& Table::get_column(std::size_t ndx)
{
    ColumnBase& column = get_column_base(ndx);
#ifdef TIGHTDB_DEBUG
    validate_column_type(column, coltype, ndx);
#endif
    return static_cast<C&>(column);
}

template <class C, ColumnType coltype>
const C& Table::get_column(std::size_t ndx) const TIGHTDB_NOEXCEPT
{
    const ColumnBase& column = get_column_base(ndx);
#ifdef TIGHTDB_DEBUG
    validate_column_type(column, coltype, ndx);
#endif
    return static_cast<const C&>(column);
}

inline bool Table::has_shared_type() const TIGHTDB_NOEXCEPT
{
    TIGHTDB_ASSERT(is_attached());
    return !m_top.is_attached();
}


class Table::UnbindGuard {
public:
    UnbindGuard(Table* table) TIGHTDB_NOEXCEPT: m_table(table)
    {
    }

    ~UnbindGuard() TIGHTDB_NOEXCEPT
    {
        if (m_table)
            m_table->unbind_ref();
    }

    Table& operator*() const TIGHTDB_NOEXCEPT
    {
        return *m_table;
    }

    Table* operator->() const TIGHTDB_NOEXCEPT
    {
        return m_table;
    }

    Table* get() const TIGHTDB_NOEXCEPT
    {
        return m_table;
    }

    Table* release() TIGHTDB_NOEXCEPT
    {
        Table* table = m_table;
        m_table = 0;
        return table;
    }

private:
    Table* m_table;
};


inline Table::Table(Allocator& alloc):
    m_size(0), m_top(alloc), m_columns(alloc), m_spec(alloc), m_ref_count(1), m_search_index(0),
    m_descriptor(0)
{
#ifdef TIGHTDB_ENABLE_REPLICATION
    m_dirty = false;
#endif
    ref_type ref = create_empty_table(alloc); // Throws
    init_from_ref(ref, null_ptr, 0);
}

inline Table::Table(const Table& t, Allocator& alloc):
    m_size(0), m_top(alloc), m_columns(alloc), m_spec(alloc), m_ref_count(1), m_search_index(0),
    m_descriptor(0)
{
#ifdef TIGHTDB_ENABLE_REPLICATION
    m_dirty = false;
#endif
    ref_type ref = t.clone(alloc); // Throws
    init_from_ref(ref, null_ptr, 0);
}

inline Table::Table(ref_count_tag, Allocator& alloc, ref_type top_ref,
                    Parent* parent, std::size_t ndx_in_parent):
    m_size(0), m_top(alloc), m_columns(alloc), m_spec(alloc), m_ref_count(0), m_search_index(0),
    m_descriptor(0)
{
#ifdef TIGHTDB_ENABLE_REPLICATION
    m_dirty = false;
#endif
    init_from_ref(top_ref, parent, ndx_in_parent);
}

inline Table::Table(ref_count_tag, ConstSubspecRef shared_spec, ref_type columns_ref,
                    Parent* parent, std::size_t ndx_in_parent):
    m_size(0), m_top(shared_spec.get_alloc()), m_columns(shared_spec.get_alloc()),
    m_spec(shared_spec.get_alloc()), m_ref_count(0), m_search_index(0), m_descriptor(0)
{
#ifdef TIGHTDB_ENABLE_REPLICATION
    m_dirty = false;
#endif
    init_from_ref(shared_spec, columns_ref, parent, ndx_in_parent);
}


inline void Table::set_index(std::size_t column_ndx)
{
    set_index(column_ndx, true);
}

inline TableRef Table::create(Allocator& alloc)
{
    ref_type ref = create_empty_table(alloc); // Throws
    Table* table = new Table(ref_count_tag(), alloc, ref, null_ptr, 0); // Throws
    return table->get_table_ref();
}

inline TableRef Table::copy(Allocator& alloc) const
{
    ref_type ref = clone(alloc); // Throws
    Table* table = new Table(ref_count_tag(), alloc, ref, null_ptr, 0); // Throws
    return table->get_table_ref();
}

template<class T> inline Columns<T> Table::column(std::size_t column)
{
    return Columns<T>(column, this);
}

inline bool Table::is_empty() const TIGHTDB_NOEXCEPT
{
    return m_size == 0;
}

inline std::size_t Table::size() const TIGHTDB_NOEXCEPT
{
    return m_size;
}

inline Table::RowExpr Table::front() TIGHTDB_NOEXCEPT
{
    TIGHTDB_ASSERT(!is_empty());
    return RowExpr(this, 0);
}

inline Table::ConstRowExpr Table::front() const TIGHTDB_NOEXCEPT
{
    TIGHTDB_ASSERT(!is_empty());
    return ConstRowExpr(this, 0);
}

inline Table::RowExpr Table::back() TIGHTDB_NOEXCEPT
{
    TIGHTDB_ASSERT(!is_empty());
    return RowExpr(this, m_size-1);
}

inline Table::ConstRowExpr Table::back() const TIGHTDB_NOEXCEPT
{
    TIGHTDB_ASSERT(!is_empty());
    return ConstRowExpr(this, m_size-1);
}

inline Table::RowExpr Table::operator[](std::size_t row_ndx) TIGHTDB_NOEXCEPT
{
    TIGHTDB_ASSERT(row_ndx < size());
    return RowExpr(this, row_ndx);
}

inline Table::ConstRowExpr Table::operator[](std::size_t row_ndx) const TIGHTDB_NOEXCEPT
{
    TIGHTDB_ASSERT(row_ndx < size());
    return ConstRowExpr(this, row_ndx);
}

inline std::size_t Table::add_empty_row(std::size_t num_rows)
{
    std::size_t row_ndx = m_size;
    insert_empty_row(row_ndx, num_rows); // Throws
    return row_ndx; // Return index of first new row
}

inline const Table* Table::get_subtable_ptr(std::size_t col_ndx, std::size_t row_ndx) const
{
    return const_cast<Table*>(this)->get_subtable_ptr(col_ndx, row_ndx); // Throws
}

inline void Table::insert_bool(std::size_t column_ndx, std::size_t row_ndx, bool value)
{
    insert_int(column_ndx, row_ndx, value);
}

inline void Table::insert_datetime(std::size_t column_ndx, std::size_t row_ndx, DateTime value)
{
    insert_int(column_ndx, row_ndx, value.get_datetime());
}

template<class E>
inline void Table::insert_enum(std::size_t column_ndx, std::size_t row_ndx, E value)
{
    insert_int(column_ndx, row_ndx, value);
}

inline void Table::insert_subtable(std::size_t col_ndx, std::size_t row_ndx)
{
    insert_subtable(col_ndx, row_ndx, 0); // Null stands for an empty table
}

template<class E>
inline void Table::set_enum(std::size_t column_ndx, std::size_t row_ndx, E value)
{
    set_int(column_ndx, row_ndx, value);
}

inline TableRef Table::get_subtable(std::size_t column_ndx, std::size_t row_ndx)
{
    return TableRef(get_subtable_ptr(column_ndx, row_ndx));
}

inline ConstTableRef Table::get_subtable(std::size_t column_ndx, std::size_t row_ndx) const
{
    return ConstTableRef(get_subtable_ptr(column_ndx, row_ndx));
}

inline ConstTableRef Table::get_parent_table(std::size_t* column_ndx_out) const TIGHTDB_NOEXCEPT
{
    return const_cast<Table*>(this)->get_parent_table(column_ndx_out);
}

inline bool Table::operator==(const Table& t) const
{
    return m_spec == t.m_spec && compare_rows(t); // Throws
}

inline bool Table::operator!=(const Table& t) const
{
    return !(*this == t); // Throws
}

inline bool Table::is_degenerate() const TIGHTDB_NOEXCEPT
{
    return !m_columns.is_attached();
}

inline void Table::insert_into(Table* parent, std::size_t col_ndx, std::size_t row_ndx) const
{
    parent->insert_subtable(col_ndx, row_ndx, this);
}

inline void Table::set_into_mixed(Table* parent, std::size_t col_ndx, std::size_t row_ndx) const
{
    parent->insert_mixed_subtable(col_ndx, row_ndx, this);
}

inline std::size_t Table::get_size_from_ref(ref_type top_ref, Allocator& alloc) TIGHTDB_NOEXCEPT
{
    const char* top_header = alloc.translate(top_ref);
    std::pair<int_least64_t, int_least64_t> p = Array::get_two(top_header, 0);
    ref_type spec_ref = to_ref(p.first), columns_ref = to_ref(p.second);
    return get_size_from_ref(spec_ref, columns_ref, alloc);
}

<<<<<<< HEAD
=======
inline void Table::update_backlink_column_ref(std::size_t source_table_ndx, std::size_t old_column_ndx, std::size_t new_column_ndx)
{
    m_spec.update_backlink_column_ref(source_table_ndx, old_column_ndx, new_column_ndx);
}

inline bool Table::is_degenerate() const TIGHTDB_NOEXCEPT
{
    return !m_columns.is_attached();
}

>>>>>>> e1506533
inline std::size_t* Table::record_subtable_path(std::size_t* begin,
                                                std::size_t* end) const TIGHTDB_NOEXCEPT
{
    const Array& real_top = m_top.is_attached() ? m_top : m_columns;
    std::size_t index_in_parent = real_top.get_ndx_in_parent();
    TIGHTDB_ASSERT(begin < end);
    *begin++ = index_in_parent;
    ArrayParent* parent = real_top.get_parent();
    TIGHTDB_ASSERT(parent);
    TIGHTDB_ASSERT(dynamic_cast<Parent*>(parent));
    return static_cast<Parent*>(parent)->record_subtable_path(begin, end);
}

inline std::size_t* Table::Parent::record_subtable_path(std::size_t* begin,
                                                        std::size_t*) TIGHTDB_NOEXCEPT
{
    return begin;
}

<<<<<<< HEAD
inline void Table::mark_dirty() TIGHTDB_NOEXCEPT
{
#ifdef TIGHTDB_ENABLE_REPLICATION
    m_dirty = true;
#endif
=======
template<class T>
typename T::RowAccessor Table::get_link_accessor(std::size_t column_ndx, std::size_t row_ndx)
{
    size_t row_pos_in_target = get_link(column_ndx, row_ndx);
    TableRef target_table = get_link_target(column_ndx);

    Table* table = &*target_table;
    T* typed_table = (T*)(table);
    return (*typed_table)[row_pos_in_target];
>>>>>>> e1506533
}

#ifdef TIGHTDB_ENABLE_REPLICATION
inline Replication* Table::get_repl() TIGHTDB_NOEXCEPT
{
    return m_top.get_alloc().get_replication();
}
#endif

inline void Table::set_ndx_in_parent(std::size_t ndx_in_parent) TIGHTDB_NOEXCEPT
{
    if (m_top.is_attached()) {
        // Root table (independent descriptor)
        m_top.set_ndx_in_parent(ndx_in_parent);
    }
    else {
        // Subtable with shared descriptor
        m_columns.set_ndx_in_parent(ndx_in_parent);
    }
}


// The purpose of this class is to give internal access to some, but
// not all of the non-public parts of the Table class.
class _impl::TableFriend {
public:
    typedef Table::UnbindGuard UnbindGuard;

    static ref_type create_empty_table(Allocator& alloc)
    {
        return Table::create_empty_table(alloc); // Throws
    }

    static ref_type clone(const Table& table, Allocator& alloc)
    {
        return table.clone(alloc); // Throws
    }

    static ref_type clone_columns(const Table& table, Allocator& alloc)
    {
        return table.clone_columns(alloc); // Throws
    }

    static Table* create_ref_counted(Allocator& alloc, ref_type top_ref,
                                     Table::Parent* parent, std::size_t ndx_in_parent)
    {
        return new Table(Table::ref_count_tag(), alloc, top_ref, parent, ndx_in_parent); // Throws
    }

    static Table* create_ref_counted(ConstSubspecRef shared_spec, ref_type columns_ref,
                                     Table::Parent* parent, std::size_t ndx_in_parent)
    {
        return new Table(Table::ref_count_tag(), shared_spec, columns_ref,
                         parent, ndx_in_parent); // Throws
    }

    static void set_top_parent(Table& table, ArrayParent* parent,
                               std::size_t ndx_in_parent) TIGHTDB_NOEXCEPT
    {
        table.m_top.set_parent(parent, ndx_in_parent);
    }

    static void update_from_parent(Table& table, std::size_t old_baseline) TIGHTDB_NOEXCEPT
    {
        table.update_from_parent(old_baseline);
    }

    static void detach(Table& table) TIGHTDB_NOEXCEPT
    {
        table.detach();
    }

    static void discard_row_accessors(Table& table) TIGHTDB_NOEXCEPT
    {
        table.discard_row_accessors();
    }

    static void discard_subtable_accessors(Table& table) TIGHTDB_NOEXCEPT
    {
        table.discard_subtable_accessors();
    }

    static void discard_subtable_accessor(Table& table, std::size_t col_ndx, std::size_t row_ndx)
        TIGHTDB_NOEXCEPT
    {
        table.discard_subtable_accessor(col_ndx, row_ndx);
    }

    static void bind_ref(Table& table) TIGHTDB_NOEXCEPT
    {
        table.bind_ref();
    }

    static void unbind_ref(Table& table) TIGHTDB_NOEXCEPT
    {
        table.unbind_ref();
    }

    static bool compare_rows(const Table& a, const Table& b)
    {
        return a.compare_rows(b); // Throws
    }

    static std::size_t get_size_from_ref(ref_type ref, Allocator& alloc) TIGHTDB_NOEXCEPT
    {
        return Table::get_size_from_ref(ref, alloc);
    }

    static std::size_t get_size_from_ref(ref_type spec_ref, ref_type columns_ref,
                                         Allocator& alloc) TIGHTDB_NOEXCEPT
    {
        return Table::get_size_from_ref(spec_ref, columns_ref, alloc);
    }

    static Spec* get_spec(Table& table) TIGHTDB_NOEXCEPT
    {
        return &table.m_spec;
    }

    static const Spec* get_spec(const Table& table) TIGHTDB_NOEXCEPT
    {
        return &table.m_spec;
    }

    static std::size_t* record_subtable_path(const Table& table, std::size_t* begin,
                                             std::size_t* end) TIGHTDB_NOEXCEPT
    {
        return table.record_subtable_path(begin, end);
    }

    static void insert_column(Descriptor& desc, std::size_t column_ndx,
                              DataType type, StringData name)
    {
        Table::do_insert_column(desc, column_ndx, type, name); // Throws
    }

    static void remove_column(Descriptor& desc, std::size_t column_ndx)
    {
        Table::do_remove_column(desc, column_ndx); // Throws
    }

    static void rename_column(Descriptor& desc, std::size_t column_ndx, StringData name)
    {
        Table::do_rename_column(desc, column_ndx, name); // Throws
    }

    static void clear_root_table_desc(const Table& root_table) TIGHTDB_NOEXCEPT
    {
        TIGHTDB_ASSERT(!root_table.has_shared_type());
        root_table.m_descriptor = 0;
    }

    static Table* get_subtable_accessor(Table& table, std::size_t col_ndx,
                                        std::size_t row_ndx) TIGHTDB_NOEXCEPT
    {
        return table.get_subtable_accessor(col_ndx, row_ndx);
    }

    static void adj_accessors_insert_rows(Table& table, std::size_t row_ndx,
                                          std::size_t num_rows) TIGHTDB_NOEXCEPT
    {
        table.adj_row_acc_insert_rows(row_ndx, num_rows);
        table.adj_subtab_acc_insert_rows(row_ndx, num_rows);
    }

    static void adj_accessors_erase_row(Table& table, std::size_t row_ndx) TIGHTDB_NOEXCEPT
    {
        table.adj_row_acc_erase_row(row_ndx);
        table.adj_subtab_acc_erase_row(row_ndx);
    }

    static void adj_accessors_move_last_over(Table& table, std::size_t target_row_ndx,
                                             std::size_t last_row_ndx) TIGHTDB_NOEXCEPT
    {
        table.adj_row_acc_move_last_over(target_row_ndx, last_row_ndx);
        table.adj_subtab_acc_move_last_over(target_row_ndx, last_row_ndx);
    }

    static void adj_clear_nonroot(Table& table) TIGHTDB_NOEXCEPT
    {
        table.adj_clear_nonroot();
    }

    static void adj_insert_column(Table& table, std::size_t col_ndx)
    {
        table.adj_insert_column(col_ndx); // Throws
    }

    static void adj_erase_column(Table& table, std::size_t col_ndx) TIGHTDB_NOEXCEPT
    {
        table.adj_erase_column(col_ndx);
    }

    static void mark_dirty(Table& table) TIGHTDB_NOEXCEPT
    {
        table.mark_dirty();
    }

    static void recursive_mark_dirty(Table& table) TIGHTDB_NOEXCEPT
    {
        table.recursive_mark_dirty();
    }

    static Descriptor* get_root_table_desc_accessor(Table& root_table) TIGHTDB_NOEXCEPT
    {
        return root_table.m_descriptor;
    }

    typedef Table::AccessorUpdater AccessorUpdater;
    static void update_accessors(Table& table, const std::size_t* col_path_begin,
                                 const std::size_t* col_path_end, AccessorUpdater& updatder)
    {
        table.update_accessors(col_path_begin, col_path_end, updatder); // Throws
    }

    static void refresh_accessor_tree(Table& table, std::size_t ndx_in_parent)
    {
        table.refresh_accessor_tree(ndx_in_parent); // Throws
    }

    static void set_ndx_in_parent(Table& table, std::size_t ndx_in_parent) TIGHTDB_NOEXCEPT
    {
        table.set_ndx_in_parent(ndx_in_parent);
    }

    static void set_shared_subspec_ndx_in_parent(Table& table, std::size_t spec_ndx_in_parent)
        TIGHTDB_NOEXCEPT
    {
        table.m_spec.set_ndx_in_parent(spec_ndx_in_parent);
    }
<<<<<<< HEAD
=======
#endif

    static void initialize_link_targets(Table& table) TIGHTDB_NOEXCEPT
    {
        table.initialize_link_targets();
    }
>>>>>>> e1506533
};


} // namespace tightdb

#endif // TIGHTDB_TABLE_HPP<|MERGE_RESOLUTION|>--- conflicted
+++ resolved
@@ -1416,19 +1416,13 @@
     return get_size_from_ref(spec_ref, columns_ref, alloc);
 }
 
-<<<<<<< HEAD
-=======
-inline void Table::update_backlink_column_ref(std::size_t source_table_ndx, std::size_t old_column_ndx, std::size_t new_column_ndx)
+inline void Table::update_backlink_column_ref(std::size_t source_table_ndx,
+                                              std::size_t old_column_ndx,
+                                              std::size_t new_column_ndx)
 {
     m_spec.update_backlink_column_ref(source_table_ndx, old_column_ndx, new_column_ndx);
 }
 
-inline bool Table::is_degenerate() const TIGHTDB_NOEXCEPT
-{
-    return !m_columns.is_attached();
-}
-
->>>>>>> e1506533
 inline std::size_t* Table::record_subtable_path(std::size_t* begin,
                                                 std::size_t* end) const TIGHTDB_NOEXCEPT
 {
@@ -1448,23 +1442,22 @@
     return begin;
 }
 
-<<<<<<< HEAD
+template<class T>
+typename T::RowAccessor Table::get_link_accessor(std::size_t column_ndx, std::size_t row_ndx)
+{
+    size_t row_pos_in_target = get_link(column_ndx, row_ndx);
+    TableRef target_table = get_link_target(column_ndx);
+
+    Table* table = &*target_table;
+    T* typed_table = (T*)(table);
+    return (*typed_table)[row_pos_in_target];
+}
+
 inline void Table::mark_dirty() TIGHTDB_NOEXCEPT
 {
 #ifdef TIGHTDB_ENABLE_REPLICATION
     m_dirty = true;
 #endif
-=======
-template<class T>
-typename T::RowAccessor Table::get_link_accessor(std::size_t column_ndx, std::size_t row_ndx)
-{
-    size_t row_pos_in_target = get_link(column_ndx, row_ndx);
-    TableRef target_table = get_link_target(column_ndx);
-
-    Table* table = &*target_table;
-    T* typed_table = (T*)(table);
-    return (*typed_table)[row_pos_in_target];
->>>>>>> e1506533
 }
 
 #ifdef TIGHTDB_ENABLE_REPLICATION
@@ -1695,15 +1688,11 @@
     {
         table.m_spec.set_ndx_in_parent(spec_ndx_in_parent);
     }
-<<<<<<< HEAD
-=======
-#endif
 
     static void initialize_link_targets(Table& table) TIGHTDB_NOEXCEPT
     {
         table.initialize_link_targets();
     }
->>>>>>> e1506533
 };
 
 
