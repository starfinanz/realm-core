#include <pthread.h>

#include <tightdb/terminate.hpp>
#include <tightdb/safe_int_ops.hpp>
#include <tightdb/group_writer.hpp>
#include <tightdb/group_shared.hpp>

// FIXME: We should not include files from the test directory here. A
// solution would probably be to move the definition of
// TIGHTDB_PTHREADS_TEST to <config.h> and move <pthread_test.hpp>
// into the "src/tightdb" directory.

// Wrap pthread function calls with the pthread bug finding tool (program execution will be slower).
// Works both in debug and release mode. Define the flag in testsettings.h
#include "../test/testsettings.hpp"
#ifdef TIGHTDB_PTHREADS_TEST
#  include "../test/pthread_test.hpp"
#endif

using namespace std;
using namespace tightdb;

struct SharedGroup::ReadCount {
    uint32_t version;
    uint32_t count;
};

struct SharedGroup::SharedInfo {
    uint16_t version;
    uint16_t flags;

    pthread_mutex_t readmutex;
    pthread_mutex_t writemutex;
    uint64_t filesize;

    uint64_t current_top;
    volatile uint32_t current_version;

    uint32_t infosize;
    uint32_t capacity; // -1 so it can also be used as mask
    uint32_t put_pos;
    uint32_t get_pos;
    ReadCount readers[32]; // has to be power of two
};


namespace {

class ScopedMutexLock {
public:
    ScopedMutexLock(pthread_mutex_t* mutex) TIGHTDB_NOEXCEPT: m_mutex(mutex)
    {
        int r = pthread_mutex_lock(m_mutex);
        TIGHTDB_ASSERT(r == 0);
        static_cast<void>(r);
    }

    ~ScopedMutexLock() TIGHTDB_NOEXCEPT
    {
        int r = pthread_mutex_unlock(m_mutex);
        TIGHTDB_ASSERT(r == 0);
        static_cast<void>(r);
    }

private:
    pthread_mutex_t* m_mutex;
};

} // anonymous namespace


// NOTES ON CREATION AND DESTRUCTION OF SHARED MUTEXES:
//
// According to the 'process sharing example' in the POSIX man page
// for pthread_mutexattr_init() other processes may continue to use a
// shared mutex after exit of the process that initialized it. Also,
// the example does not contain any call to pthread_mutex_destroy(),
// so apparently a shared mutex need not be destroyed at all, nor can
// it be that a shared mutex is associated with any resources that are
// local to the initializing process.
//
// While it is not explicitely guaranteed in the man page, we shall
// assume that is is valid to initialize a shared mutex twice without
// an intervending call to pthread_mutex_destroy(). We need to be able
// to reinitialize a shared mutex if the first initializing process
// crashes and leaves the shared memory in an undefined state.

// FIXME: Issues with current implementation:
//
// - Possible reinitialization due to temporary unlocking during downgrade of file lock

void SharedGroup::open(const string& path, bool no_create_file,
                       DurabilityLevel dlevel)
{
    TIGHTDB_ASSERT(!is_attached());

    m_file_path = path + ".lock";

retry:
    {
        // Open shared coordination buffer
        m_file.open(m_file_path, File::access_ReadWrite, File::create_Auto, 0);
        File::CloseGuard fcg(m_file);

        // FIXME: Handle lock file removal in case of failure below

        bool need_init = false;
        size_t len     = 0;

        // If we can get an exclusive lock we know that the file is
        // either new (empty) or a leftover from a previously
        // crashed process (needing re-initialization)
        if (m_file.try_lock_exclusive()) {
            // There is a slight window between opening the file and getting the
            // lock where another process could have deleted the file
            if (m_file.is_removed()) {
                goto retry;
            }
            // Get size
            if (int_cast_with_overflow_detect(m_file.get_size(), len))
                throw runtime_error("Lock file too large");

            // Handle empty files (first user)
            if (len == 0) {
                // Create new file
                len = sizeof (SharedInfo);
                m_file.resize(len);
            }
            need_init = true;
        }
        else {
            m_file.lock_shared();

            // Get size
            if (int_cast_with_overflow_detect(m_file.get_size(), len))
                throw runtime_error("Lock file too large");

            // There is a slight window between opening the file and getting the
            // lock where another process could have deleted the file
            if (len == 0 || m_file.is_removed()) {
                goto retry;
            }
        }

        // Map to memory
        m_file_map.map(m_file, File::access_ReadWrite, sizeof (SharedInfo), File::map_NoSync);
        File::UnmapGuard fug_1(m_file_map);

        // We need to map the info file once more for the readers part
        // since that part can be resized and as such remapped which
        // could move our mutexes (which we don't want to risk moving while
        // they are locked)
        m_reader_map.map(m_file, File::access_ReadWrite, sizeof (SharedInfo), File::map_NoSync);
        File::UnmapGuard fug_2(m_reader_map);

        SharedInfo* info = m_file_map.get_addr();
        SlabAlloc& alloc = m_group.m_alloc;

        if (need_init) {
            // If we are the first we may have to create the database file
            // but we invalidate the internals right after to avoid conflicting
            // with old state when starting transactions
            bool is_shared = true;
            bool read_only = false;
            alloc.attach_file(path, is_shared, read_only, no_create_file); // Throws

            // Initialize mutexes so that they can be shared between processes
            pthread_mutexattr_t mattr;
            pthread_mutexattr_init(&mattr);
            // FIXME: Must verify availability of optional feature: #ifdef _POSIX_THREAD_PROCESS_SHARED
            pthread_mutexattr_setpshared(&mattr, PTHREAD_PROCESS_SHARED);
            // FIXME: Should also do pthread_mutexattr_setrobust(&attr, PTHREAD_MUTEX_ROBUST). Check for availability with: #if _POSIX_THREADS >= 200809L
            pthread_mutex_init(&info->readmutex, &mattr);
            pthread_mutex_init(&info->writemutex, &mattr);
            pthread_mutexattr_destroy(&mattr);


            // Set initial values
            info->version  = 0;
            info->flags    = dlevel; // durability level is fixed from creation
            info->filesize = alloc.get_baseline();
            info->infosize = uint32_t(len);
            info->current_top = alloc.get_top_ref();
            info->current_version = 0;
            info->capacity = 32 - 1;
            info->put_pos  = 0;
            info->get_pos  = 0;

            // Set initial version so we can track if other instances
            // change the db
            m_version = 0;

            // FIXME: This downgrading of the lock is not guaranteed to be atomic

            // Downgrade lock to shared now that it is initialized,
            // so other processes can share it as well
            m_file.unlock();
            // FIXME: Must detach file from allocator if this fails
            m_file.lock_shared(); // Throws
        }
        else {
            if (info->version != 0)
                throw runtime_error("Unsupported version");

            // Durability level cannot be changed at runtime
            if (info->flags != dlevel)
                throw runtime_error("Inconsistent durability level");

            // Setup the group, but leave it in invalid state
            bool is_shared = true;
            bool read_only = false;
            bool no_create = true;
            alloc.attach_file(path, is_shared, read_only, no_create); // Throws
        }

        fug_2.release(); // Do not unmap
        fug_1.release(); // Do not unmap
        fcg.release(); // Do not close
    }

#ifdef TIGHTDB_DEBUG
    m_transact_stage = transact_Ready;
#endif
}


SharedGroup::~SharedGroup() TIGHTDB_NOEXCEPT
{
    if (!is_attached())
        return;

    TIGHTDB_ASSERT(m_transact_stage == transact_Ready);

#ifdef TIGHTDB_ENABLE_REPLICATION
    if (Replication* repl = m_group.get_replication())
        delete repl;
#endif

    // If we can get an exclusive lock on the file we know that we are
    // the only user (since all users take at least shared locks on
    // the file.  So that means that we have to delete it when done
    // (to avoid someone later opening a stale file with uinitialized
    // mutexes)

    // FIXME: This upgrading of the lock is not guaranteed to be atomic
    m_file.unlock();

    // FIXME: File::try_lock_exclusive() can throw. We cannot allow
    // the exception to escape, because that would terminate the
    // program (due to 'noexcept' on the destructor).
    if (!m_file.try_lock_exclusive()) // Throws
        return;

    SharedInfo* info = m_file_map.get_addr();

    // If the db file is just backing for a transient data structure,
    // we can delete it when done.
    if (info->flags == durability_MemOnly) {
        size_t path_len = m_file_path.size()-5; // remove ".lock"
        // FIXME: Find a way to avoid the possible exception from
        // m_file_path.substr(). Currently, if it throws, the program
        // will be terminated due to 'noexcept' on ~SharedGroup().
        string db_path = m_file_path.substr(0, path_len); // Throws
        remove(db_path.c_str());
    }

    pthread_mutex_destroy(&info->readmutex);
    pthread_mutex_destroy(&info->writemutex);

    remove(m_file_path.c_str());
}


bool SharedGroup::has_changed() const TIGHTDB_NOEXCEPT
{
    // FIXME: Due to lack of adequate synchronization, the following
    // read of 'info->current_version' effectively participates in a
    // "data race". See also SharedGroup::low_level_commit(). First of
    // all, portable C++ code must always operate under the assumption
    // that a data race is an error. The point is that the memory
    // model defined by, and assumed by the C++ standard does not
    // allow for data races at all. The purpose is to give harware
    // designers more freedom to optimize their hardware. This also
    // means that even if your 'data race' works for you today, it may
    // malfunction and cause havoc on the next revision of that
    // platform. According to Hans Boehm (one of the major
    // contributors to the design of the C++ memory model) we should
    // think of a data race as something so grave that it could cause
    // you computer to burst into flames (see
    // http://channel9.msdn.com/Events/GoingNative/GoingNative-2012/Threads-and-Shared-Variables-in-C-11)
    // On top of that, if a customer chooses to run a data race
    // detector on their application, our data race migh show up, and
    // that may rightfully cause alarm.

    // Have we changed since last transaction?
    // Visibility of changes can be delayed when using has_changed() because m_info->current_version is tested
    // outside mutexes. However, the delay is finite on architectures that have hardware cache coherency (ARM, x64, x86,
    // POWER, UltraSPARC, etc) because it guarantees write propagation (writes to m_info->current_version occur on
    // system bus and make cache controllers invalidate caches of reader). Some excotic architectures may need
    // explicit synchronization which isn't implemented yet.
    TIGHTDB_SYNC_IF_NO_CACHE_COHERENCE
    const SharedInfo* info = m_file_map.get_addr();
    bool changed = m_version != info->current_version;
    return changed;
}


const Group& SharedGroup::begin_read()
{
    TIGHTDB_ASSERT(m_transact_stage == transact_Ready);

    ref_type new_top_ref = 0;
    size_t new_file_size = 0;

    {
        SharedInfo* info = m_file_map.get_addr();
        ScopedMutexLock lock(&info->readmutex);

        if (TIGHTDB_UNLIKELY(info->infosize > m_reader_map.get_size()))
            m_reader_map.remap(m_file, File::access_ReadWrite, info->infosize); // Throws

        // Get the current top ref
        new_top_ref   = to_size_t(info->current_top);
        new_file_size = to_size_t(info->filesize);
        m_version     = to_size_t(info->current_version); // fixme, remember to remove to_size_t when m_version becomes 64 bit

        // Update reader list
        if (ringbuf_is_empty()) {
            ReadCount r2 = { info->current_version, 1 };
            ringbuf_put(r2); // Throws
        }
        else {
            ReadCount& r = ringbuf_get_last();
            if (r.version == info->current_version) {
                ++r.count;
            }
            else {
                ReadCount r2 = { info->current_version, 1 };
                ringbuf_put(r2); // Throws
            }
        }
    }

#ifdef TIGHTDB_DEBUG
    m_transact_stage = transact_Reading;
#endif

    // Make sure the group is up-to-date.
    // A zero ref means that the file has just been created.
    try {
        m_group.update_from_shared(new_top_ref, new_file_size); // Throws
    }
    catch (...) {
        end_read();
        throw;
    }

#ifdef TIGHTDB_DEBUG
    m_group.Verify();
#endif

    return m_group;
}


void SharedGroup::end_read() TIGHTDB_NOEXCEPT
{
    TIGHTDB_ASSERT(m_transact_stage == transact_Reading);
    TIGHTDB_ASSERT(m_version != numeric_limits<size_t>::max());

    {
        SharedInfo* info = m_file_map.get_addr();
        ScopedMutexLock lock(&info->readmutex);

        if (TIGHTDB_UNLIKELY(info->infosize > m_reader_map.get_size()))
            m_reader_map.remap(m_file, File::access_ReadWrite, info->infosize);

        // FIXME: m_version may well be a 64-bit integer so this cast
        // to uint32_t seems quite dangerous. Should the type of
        // m_version be changed to uint32_t? The problem with uint32_t
        // is that it is not part of C++03. It was introduced in C++11
        // though.

        // Find entry for current version
        size_t ndx = ringbuf_find(uint32_t(m_version));
        TIGHTDB_ASSERT(ndx != not_found);
        ReadCount& r = ringbuf_get(ndx);

        // Decrement count and remove as many entries as possible
        if (r.count == 1 && ringbuf_is_first(ndx)) {
            ringbuf_remove_first();
            while (!ringbuf_is_empty() && ringbuf_get_first().count == 0)
                ringbuf_remove_first();
        }
        else {
            TIGHTDB_ASSERT(r.count > 0);
            --r.count;
        }
    }

    // The read may have allocated some temporary state
    m_group.detach();

#ifdef TIGHTDB_DEBUG
    m_transact_stage = transact_Ready;
#endif
}


Group& SharedGroup::begin_write()
{
    TIGHTDB_ASSERT(m_transact_stage == transact_Ready);

    SharedInfo* info = m_file_map.get_addr();

    // Get write lock
    // Note that this will not get released until we call
    // end_write().
    pthread_mutex_lock(&info->writemutex);

    // Get the current top ref
    ref_type new_top_ref = to_size_t(info->current_top);
    size_t new_file_size = to_size_t(info->filesize);

    // Make sure the group is up-to-date
    // zero ref means that the file has just been created
    m_group.update_from_shared(new_top_ref, new_file_size); // Throws

#ifdef TIGHTDB_DEBUG
    m_group.Verify();
    m_transact_stage = transact_Writing;
#endif

#ifdef TIGHTDB_ENABLE_REPLICATION
    if (Replication* repl = m_group.get_replication()) {
        try {
            repl->begin_write_transact(*this); // Throws
        }
        catch (...) {
            rollback();
            throw;
        }
    }
#endif

    return m_group;
}


void SharedGroup::commit()
{
    TIGHTDB_ASSERT(m_transact_stage == transact_Writing);

    SharedInfo* info = m_file_map.get_addr();

    // FIXME: ExceptionSafety: Corruption has happened if
    // low_level_commit() throws, because we have already told the
    // replication manager to commit. It is not yet clear how this
    // conflict should be solved. The solution is probably to catch
    // the exception from low_level_commit() and when caught, mark the
    // local database as not-up-to-date. The exception should not be
    // rethrown, because the commit was effectively successful.

    {
        size_t new_version;
#ifdef TIGHTDB_ENABLE_REPLICATION
        // It is essential that if Replicatin::commit_write_transact()
        // fails, then the transaction is not completed. A subsequent call
        // to rollback() must roll it back.
        if (Replication* repl = m_group.get_replication()) {
            new_version = repl->commit_write_transact(*this); // Throws
        }
        else {
            new_version = info->current_version + 1; // FIXME: Eventual overflow
        }
#else
        new_version = info->current_version + 1; // FIXME: Eventual overflow
#endif
        low_level_commit(new_version); // Throws
    }

    // Release write lock
    pthread_mutex_unlock(&info->writemutex);

    m_group.detach();

#ifdef TIGHTDB_DEBUG
    m_transact_stage = transact_Ready;
#endif
}


// FIXME: This method must work correctly even if it is called after a
// failed call to commit(). A failed call to commit() is any that
// returns to the caller by throwing an exception. As it is right now,
// rollback() does not handle all cases.
void SharedGroup::rollback() TIGHTDB_NOEXCEPT
{
    TIGHTDB_ASSERT(m_transact_stage == transact_Writing);

#ifdef TIGHTDB_ENABLE_REPLICATION
    if (Replication* repl = m_group.get_replication())
        repl->rollback_write_transact(*this);
#endif

    SharedInfo* info = m_file_map.get_addr();

    // Release write lock
    pthread_mutex_unlock(&info->writemutex);

    // Clear all changes made during transaction
    m_group.detach();

#ifdef TIGHTDB_DEBUG
    m_transact_stage = transact_Ready;
#endif
}


bool SharedGroup::ringbuf_is_empty() const TIGHTDB_NOEXCEPT
{
    return ringbuf_size() == 0;
}


size_t SharedGroup::ringbuf_size() const TIGHTDB_NOEXCEPT
{
    SharedInfo* info = m_reader_map.get_addr();
    return (info->put_pos - info->get_pos) & info->capacity;
}


size_t SharedGroup::ringbuf_capacity() const TIGHTDB_NOEXCEPT
{
    SharedInfo* info = m_reader_map.get_addr();
    return info->capacity+1;
}


bool SharedGroup::ringbuf_is_first(size_t ndx) const TIGHTDB_NOEXCEPT
{
    SharedInfo* info = m_reader_map.get_addr();
    return ndx == info->get_pos;
}


SharedGroup::ReadCount& SharedGroup::ringbuf_get(size_t ndx) TIGHTDB_NOEXCEPT
{
    SharedInfo* info = m_reader_map.get_addr();
    return info->readers[ndx];
}


SharedGroup::ReadCount& SharedGroup::ringbuf_get_first() TIGHTDB_NOEXCEPT
{
    SharedInfo* info = m_reader_map.get_addr();
    return info->readers[info->get_pos];
}


SharedGroup::ReadCount& SharedGroup::ringbuf_get_last() TIGHTDB_NOEXCEPT
{
    SharedInfo* info = m_reader_map.get_addr();
    uint32_t lastPos = (info->put_pos - 1) & info->capacity;
    return info->readers[lastPos];
}


void SharedGroup::ringbuf_remove_first() TIGHTDB_NOEXCEPT
{
    SharedInfo* info = m_reader_map.get_addr();
    info->get_pos = (info->get_pos + 1) & info->capacity;
}


void SharedGroup::ringbuf_put(const ReadCount& v)
{
    SharedInfo* info = m_reader_map.get_addr();

    // Check if the ringbuf is full
    // (there should always be one empty entry)
    size_t size = ringbuf_size();
    bool is_full = size == info->capacity;

    if (TIGHTDB_UNLIKELY(is_full)) {
        ringbuf_expand(); // Throws
        info = m_reader_map.get_addr();
    }

    info->readers[info->put_pos] = v;
    info->put_pos = (info->put_pos + 1) & info->capacity;
}


void SharedGroup::ringbuf_expand()
{
    SharedInfo* info = m_reader_map.get_addr();

    // Calculate size of file with more entries
    size_t current_entry_count = info->capacity + 1;  // FIXME: Why size_t and not uint32 as capacity?
    size_t excount = current_entry_count; // Always double so we can mask for index
    size_t new_entry_count = current_entry_count + excount;
    size_t base_file_size = sizeof (SharedInfo) - sizeof (ReadCount[32]);
    size_t new_file_size = base_file_size + (sizeof (ReadCount) * new_entry_count);

    // Extend file
<<<<<<< HEAD
    m_file.prealloc(0, new_file_size);
    m_reader_map.remap(m_file, File::access_ReadWrite, new_file_size);
=======
    m_file.alloc(0, new_file_size); // Throws
    m_reader_map.remap(m_file, File::access_ReadWrite, new_file_size); // Throws
>>>>>>> d7a8a0a2
    info = m_reader_map.get_addr();

    // Move existing entries (if there is a split)
    if (info->put_pos < info->get_pos) {
        const ReadCount* low_start = &info->readers[info->get_pos];
        const ReadCount* low_end   = &info->readers[current_entry_count];
        bool has_overlap = (current_entry_count - info->get_pos) > excount;
        if (has_overlap) {
            ReadCount* new_end = &info->readers[new_entry_count];
            copy_backward(low_start, low_end, new_end);
        }
        else {
            ReadCount* new_start = &info->readers[info->get_pos + excount];
            copy(low_start, low_end, new_start);
        }
        // FIXME: warning for adding size_t to uint32!
        info->get_pos += excount;
    }

    info->infosize = uint32_t(new_file_size); // notify other processes of expansion
    info->capacity = uint32_t(new_entry_count) - 1;
}


size_t SharedGroup::ringbuf_find(uint32_t version) const TIGHTDB_NOEXCEPT
{
    const SharedInfo* info = m_reader_map.get_addr();
    uint32_t pos = info->get_pos;
    while (pos != info->put_pos) {
        const ReadCount& r = info->readers[pos];
        if (r.version == version)
            return pos;

        pos = (pos + 1) & info->capacity;
    }

    return not_found;
}


#ifdef TIGHTDB_DEBUG

void SharedGroup::test_ringbuf()
{
    TIGHTDB_ASSERT(ringbuf_is_empty());

    ReadCount rc = { 1, 1 };
    ringbuf_put(rc);
    TIGHTDB_ASSERT(ringbuf_size() == 1);

    ringbuf_remove_first();
    TIGHTDB_ASSERT(ringbuf_is_empty());

    // Fill buffer (within capacity)
    size_t capacity = ringbuf_capacity()-1;
    for (size_t i = 0; i < capacity; ++i) {
        ReadCount r = { 1, uint32_t(i) };
        ringbuf_put(r);
        TIGHTDB_ASSERT(ringbuf_get_last().count == i);
    }
    TIGHTDB_ASSERT(ringbuf_size() == capacity);
    for (size_t i = 0; i < capacity; ++i) {
        const ReadCount& r = ringbuf_get_first();
        TIGHTDB_ASSERT(r.count == i);

        ringbuf_remove_first();
    }
    TIGHTDB_ASSERT(ringbuf_is_empty());

    // Fill buffer and force split
    for (size_t i = 0; i < capacity; ++i) {
        ReadCount r = { 1, uint32_t(i) };
        ringbuf_put(r);
        TIGHTDB_ASSERT(ringbuf_get_last().count == i);
    }
    for (size_t i = 0; i < capacity/2; ++i) {
        const ReadCount& r = ringbuf_get_first();
        TIGHTDB_ASSERT(r.count == i);

        ringbuf_remove_first();
    }
    for (size_t i = 0; i < capacity/2; ++i) {
        ReadCount r = { 1, uint32_t(i) };
        ringbuf_put(r);
    }
    for (size_t i = 0; i < capacity; ++i) {
        ringbuf_remove_first();
    }
    TIGHTDB_ASSERT(ringbuf_is_empty());

    // Fill buffer above capacity (forcing it to expand)
    size_t capacity_plus = ringbuf_capacity() + 16;
    for (size_t i = 0; i < capacity_plus; ++i) {
        ReadCount r = { 1, uint32_t(i) };
        ringbuf_put(r);
        TIGHTDB_ASSERT(ringbuf_get_last().count == i);
    }
    for (size_t i = 0; i < capacity_plus; ++i) {
        const ReadCount& r = ringbuf_get_first();
        TIGHTDB_ASSERT(r.count == i);
        ringbuf_remove_first();
    }
    TIGHTDB_ASSERT(ringbuf_is_empty());

    // Fill buffer above capacity again (forcing it to expand with overlap)
    capacity_plus = ringbuf_capacity() + 16;
    for (size_t i = 0; i < capacity_plus; ++i) {
        ReadCount r = { 1, uint32_t(i) };
        ringbuf_put(r);
        TIGHTDB_ASSERT(ringbuf_get_last().count == i);
    }
    for (size_t i = 0; i < capacity_plus; ++i) {
        const ReadCount& r = ringbuf_get_first();
        TIGHTDB_ASSERT(r.count == i);

        ringbuf_remove_first();
    }
    TIGHTDB_ASSERT(ringbuf_is_empty());
}


void SharedGroup::zero_free_space()
{
    SharedInfo* info = m_file_map.get_addr();

    // Get version info
    size_t current_version;
    size_t readlock_version;
    size_t file_size;

    {
        ScopedMutexLock lock(&info->readmutex);
        current_version = info->current_version + 1;
        file_size = to_size_t(info->filesize);

        if (ringbuf_is_empty()) {
            readlock_version = current_version;
        }
        else {
            const ReadCount& r = ringbuf_get_first();
            readlock_version = r.version;
        }
    }

    m_group.zero_free_space(file_size, readlock_version);
}

#endif // TIGHTDB_DEBUG


size_t SharedGroup::get_current_version() TIGHTDB_NOEXCEPT
{
    SharedInfo* info = m_file_map.get_addr();
    return info->current_version;
}


// FIXME: What type is the right type for storing the database
// version? Somtimes we use size_t, other times we use uint32_t?
// uint32_t is manifestly a bad choice, since it doesn't always exist,
// and even if it exists, it may not be efficient on the target
// platform. If 32 bits are are enough to hold a database version,
// then the type should be 'unsigned long', 'uint_fast32_t', or
// 'uint_least32_t'.
void SharedGroup::low_level_commit(size_t new_version)
{
    SharedInfo* info = m_file_map.get_addr();

    size_t readlock_version;
    {
        ScopedMutexLock lock(&info->readmutex);

        if (TIGHTDB_UNLIKELY(info->infosize > m_reader_map.get_size())) {
            m_reader_map.remap(m_file, File::access_ReadWrite, info->infosize); // Throws
        }

        if (ringbuf_is_empty()) {
            readlock_version = new_version;
        }
        else {
            const ReadCount& r = ringbuf_get_first();
            readlock_version = r.version;
        }
    }

    // Reset version tracking in group if we are
    // starting from a new lock file
    if (new_version == 1) {
        // FIXME: Why is this not dealt with in begin_write()? Note
        // that we can read the value of info->current_version without
        // a lock on info->readmutex as long as we have a lock on
        // info->writemutex. This is true (not a data race) becasue
        // info->current_version is modified only while
        // info->writemutex is locked.
        m_group.init_shared(); // Throws
    }

    // Do the actual commit
    TIGHTDB_ASSERT(m_group.m_top.is_attached());
    TIGHTDB_ASSERT(readlock_version <= new_version);
    GroupWriter out(m_group); // Throws
    m_group.m_readlock_version = readlock_version;
    out.set_versions(new_version, readlock_version);
    // Recursively write all changed arrays to end of file
    ref_type new_top_ref = out.write_group(); // Throws
    // In durability_Full mode, we just use the file as backing for
    // the shared memory. So we never actually flush the data to disk
    // (the OS may do so opportinisticly, or when swapping). So in
    // this mode the file on disk may very likely be in an invalid
    // state.
    if (info->flags == durability_Full)
        out.commit(new_top_ref); // Throws
    size_t new_file_size = out.get_file_size();

    // Update reader info
    {
        ScopedMutexLock lock(&info->readmutex);
        info->current_top = new_top_ref;
        info->filesize    = new_file_size;
        // FIXME: Due to lack of adequate synchronization, the
        // following modification of 'info->current_version'
        // effectively participates in a "data race". Please see the
        // 'FIXME' in SharedGroup::has_changed() for more info.
        info->current_version = new_version;//FIXME src\tightdb\group_shared.cpp(772): warning C4267: '=' : conversion from 'size_t' to 'volatile uint32_t', possible loss of data
    }

    // Save last version for has_changed()
    m_version = new_version;
}<|MERGE_RESOLUTION|>--- conflicted
+++ resolved
@@ -604,13 +604,8 @@
     size_t new_file_size = base_file_size + (sizeof (ReadCount) * new_entry_count);
 
     // Extend file
-<<<<<<< HEAD
-    m_file.prealloc(0, new_file_size);
-    m_reader_map.remap(m_file, File::access_ReadWrite, new_file_size);
-=======
-    m_file.alloc(0, new_file_size); // Throws
+    m_file.prealloc(0, new_file_size); // Throws
     m_reader_map.remap(m_file, File::access_ReadWrite, new_file_size); // Throws
->>>>>>> d7a8a0a2
     info = m_reader_map.get_addr();
 
     // Move existing entries (if there is a split)
