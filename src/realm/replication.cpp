#include <stdexcept>
#include <utility>
#include <ostream>
#include <iomanip>


#include <realm/group.hpp>
#include <realm/table.hpp>
#include <realm/descriptor.hpp>
#include <realm/link_view.hpp>
#include <realm/group_shared.hpp>
#include <realm/replication.hpp>

using namespace realm;
using namespace realm::util;


void Replication::set_replication(Group& group, Replication* repl) REALM_NOEXCEPT
{
    typedef _impl::GroupFriend gf;
    gf::set_replication(group, repl);
}

Replication::version_type Replication::get_current_version(SharedGroup& sg)
{
    return sg.get_current_version();
}


class Replication::TransactLogApplier {
public:
    TransactLogApplier(Group& group):
        m_group(group)
    {
    }

    ~TransactLogApplier() REALM_NOEXCEPT
    {
    }

    void set_apply_log(std::ostream* log) REALM_NOEXCEPT
    {
        m_log = log;
        if (m_log)
            *m_log << std::boolalpha;
    }

    bool set_int(size_t col_ndx, size_t row_ndx, int_fast64_t value)
    {
        if (REALM_LIKELY(check_set_cell(col_ndx, row_ndx))) {
#ifdef REALM_DEBUG
            if (m_log)
                *m_log << "table->set_int("<<col_ndx<<", "<<row_ndx<<", "<<value<<")\n";
#endif
            m_table->set_int(col_ndx, row_ndx, value); // Throws
            return true;
        }
        return false;
    }

    bool set_bool(size_t col_ndx, size_t row_ndx, bool value)
    {
        if (REALM_LIKELY(check_set_cell(col_ndx, row_ndx))) {
#ifdef REALM_DEBUG
            if (m_log)
                *m_log << "table->set_bool("<<col_ndx<<", "<<row_ndx<<", "<<value<<")\n";
#endif
            m_table->set_bool(col_ndx, row_ndx, value); // Throws
            return true;
        }
        return false;
    }

    bool set_float(size_t col_ndx, size_t row_ndx, float value)
    {
        if (REALM_LIKELY(check_set_cell(col_ndx, row_ndx))) {
#ifdef REALM_DEBUG
            if (m_log)
                *m_log << "table->set_float("<<col_ndx<<", "<<row_ndx<<", "<<value<<")\n";
#endif
            m_table->set_float(col_ndx, row_ndx, value); // Throws
            return true;
        }
        return false;
    }

    bool set_double(size_t col_ndx, size_t row_ndx, double value)
    {
        if (REALM_LIKELY(check_set_cell(col_ndx, row_ndx))) {
#ifdef REALM_DEBUG
            if (m_log)
                *m_log << "table->set_double("<<col_ndx<<", "<<row_ndx<<", "<<value<<")\n";
#endif
            m_table->set_double(col_ndx, row_ndx, value); // Throws
            return true;
        }
        return false;
    }

    bool set_string(size_t col_ndx, size_t row_ndx, StringData value)
    {
        if (REALM_LIKELY(check_set_cell(col_ndx, row_ndx))) {
#ifdef REALM_DEBUG
            if (m_log)
                *m_log << "table->set_string("<<col_ndx<<", "<<row_ndx<<", "<<value<<")\n";
#endif
            m_table->set_string(col_ndx, row_ndx, value); // Throws
            return true;
        }
        return false;
    }

    bool set_binary(size_t col_ndx, size_t row_ndx, BinaryData value)
    {
        if (REALM_LIKELY(check_set_cell(col_ndx, row_ndx))) {
#ifdef REALM_DEBUG
            if (m_log)
                *m_log << "table->set_binary("<<col_ndx<<", "<<row_ndx<<", "<<value<<")\n";
#endif
            m_table->set_binary(col_ndx, row_ndx, value); // Throws
            return true;
        }
        return false;
    }

    bool set_date_time(size_t col_ndx, size_t row_ndx, DateTime value)
    {
        if (REALM_LIKELY(check_set_cell(col_ndx, row_ndx))) {
#ifdef REALM_DEBUG
            if (m_log)
                *m_log << "table->set_datetime("<<col_ndx<<", "<<row_ndx<<", "<<value<<")\n";
#endif
            m_table->set_datetime(col_ndx, row_ndx, value); // Throws
            return true;
        }
        return false;
    }

    bool set_table(size_t col_ndx, size_t row_ndx)
    {
        if (REALM_LIKELY(check_set_cell(col_ndx, row_ndx))) {
#ifdef REALM_DEBUG
            if (m_log)
                *m_log << "table->clear_subtable("<<col_ndx<<", "<<row_ndx<<")\n";
#endif
            m_table->clear_subtable(col_ndx, row_ndx); // Throws
            return true;
        }
        return false;
    }

    bool set_mixed(size_t col_ndx, size_t row_ndx, const Mixed& value)
    {
        if (REALM_LIKELY(check_set_cell(col_ndx, row_ndx))) {
#ifdef REALM_DEBUG
            if (m_log)
                *m_log << "table->set_mixed("<<col_ndx<<", "<<row_ndx<<", "<<value<<")\n";
#endif
            m_table->set_mixed(col_ndx, row_ndx, value); // Throws
            return true;
        }
        return false;
    }

    bool set_null(size_t col_ndx, size_t row_ndx)
    {
        if (REALM_LIKELY(check_set_cell(col_ndx, row_ndx))) {
#ifdef REALM_DEBUG
            if (m_log)
                *m_log << "table->set_null("<<col_ndx<<", "<<row_ndx<<")\n";
#endif
            m_table->set_null(col_ndx, row_ndx); // Throws
            return true;
        }
        return false;
    }

    bool set_link(size_t col_ndx, size_t row_ndx, size_t target_row_ndx)
    {
        if (REALM_LIKELY(check_set_cell(col_ndx, row_ndx))) {
#ifdef REALM_DEBUG
            if (m_log) {
                if (target_row_ndx == realm::npos) {
                    *m_log << "table->nullify_link("<<col_ndx<<", "<<row_ndx<<")\n";
                }
                else {
                    *m_log << "table->set_link("<<col_ndx<<", "<<row_ndx<<", "<<target_row_ndx<<")\n";
                }
            }
#endif
            typedef _impl::TableFriend tf;
            tf::do_set_link(*m_table, col_ndx, row_ndx, target_row_ndx); // Throws
            return true;
        }
        return false;
    }

<<<<<<< HEAD
    bool insert_int(size_t col_ndx, size_t row_ndx, std::size_t, int_fast64_t value)
    {
        if (REALM_LIKELY(check_insert_cell(col_ndx, row_ndx))) {
#ifdef REALM_DEBUG
            if (m_log)
                *m_log << "table->insert_int("<<col_ndx<<", "<<row_ndx<<", "<<value<<")\n";
#endif
            m_table->insert_int(col_ndx, row_ndx, value); // Throws
            return true;
        }
        return false;
    }

    bool insert_bool(size_t col_ndx, size_t row_ndx, std::size_t, bool value)
    {
        if (REALM_LIKELY(check_insert_cell(col_ndx, row_ndx))) {
#ifdef REALM_DEBUG
            if (m_log)
                *m_log << "table->insert_bool("<<col_ndx<<", "<<row_ndx<<", "<<value<<")\n";
#endif
            m_table->insert_bool(col_ndx, row_ndx, value); // Throws
            return true;
        }
        return false;
    }

    bool insert_float(size_t col_ndx, size_t row_ndx, std::size_t, float value)
    {
        if (REALM_LIKELY(check_insert_cell(col_ndx, row_ndx))) {
#ifdef REALM_DEBUG
            if (m_log)
                *m_log << "table->insert_float("<<col_ndx<<", "<<row_ndx<<", "<<value<<")\n";
#endif
            m_table->insert_float(col_ndx, row_ndx, value); // Throws
            return true;
        }
        return false;
    }

    bool insert_double(size_t col_ndx, size_t row_ndx, std::size_t, double value)
    {
        if (REALM_LIKELY(check_insert_cell(col_ndx, row_ndx))) {
#ifdef REALM_DEBUG
            if (m_log)
                *m_log << "table->insert_double("<<col_ndx<<", "<<row_ndx<<", "<<value<<")\n";
#endif
            m_table->insert_double(col_ndx, row_ndx, value); // Throws
            return true;
        }
        return false;
    }

    bool insert_string(size_t col_ndx, size_t row_ndx, std::size_t, StringData value)
    {
        if (REALM_LIKELY(check_insert_cell(col_ndx, row_ndx))) {
#ifdef REALM_DEBUG
            if (m_log)
                *m_log << "table->insert_string("<<col_ndx<<", "<<row_ndx<<", "<<value<<")\n";
#endif
            m_table->insert_string(col_ndx, row_ndx, value); // Throws
            return true;
        }
        return false;
    }

    bool insert_binary(size_t col_ndx, size_t row_ndx, std::size_t, BinaryData value)
    {
        if (REALM_LIKELY(check_insert_cell(col_ndx, row_ndx))) {
#ifdef REALM_DEBUG
            if (m_log)
                *m_log << "table->insert_binary("<<col_ndx<<", "<<row_ndx<<", "<<value<<")\n";
#endif
            m_table->insert_binary(col_ndx, row_ndx, value); // Throws
            return true;
        }
        return false;
    }

    bool insert_date_time(size_t col_ndx, size_t row_ndx, std::size_t, DateTime value)
    {
        if (REALM_LIKELY(check_insert_cell(col_ndx, row_ndx))) {
#ifdef REALM_DEBUG
            if (m_log)
                *m_log << "table->insert_datetime("<<col_ndx<<", "<<row_ndx<<", "<<value<<")\n";
#endif
            m_table->insert_datetime(col_ndx, row_ndx, value); // Throws
            return true;
        }
        return false;
    }

    bool insert_table(size_t col_ndx, size_t row_ndx, std::size_t)
    {
        if (REALM_LIKELY(check_insert_cell(col_ndx, row_ndx))) {
#ifdef REALM_DEBUG
            if (m_log)
                *m_log << "table->insert_subtable("<<col_ndx<<", "<<row_ndx<<")\n";
#endif
            m_table->insert_subtable(col_ndx, row_ndx); // Throws
            return true;
        }
        return false;
    }

    bool insert_mixed(size_t col_ndx, size_t row_ndx, std::size_t, const Mixed& value)
    {
        if (REALM_LIKELY(check_insert_cell(col_ndx, row_ndx))) {
#ifdef REALM_DEBUG
            if (m_log)
                *m_log << "table->insert_mixed("<<col_ndx<<", "<<row_ndx<<", "<<value<<")\n";
#endif
            m_table->insert_mixed(col_ndx, row_ndx, value); // Throws
            return true;
        }
        return false;
    }

    bool insert_link(size_t col_ndx, size_t row_ndx, std::size_t, std::size_t value)
    {
        REALM_ASSERT_3(value, >, 0); // Not yet any support for inserting null links
        REALM_ASSERT_3(value, >, 0); // Not yet any support for inserting null links
        if (REALM_LIKELY(check_insert_cell(col_ndx, row_ndx))) {
#ifdef REALM_DEBUG
            if (m_log)
                *m_log << "table->insert_link("<<col_ndx<<", "<<row_ndx<<", "<<(value-1)<<")\n";
#endif
            m_table->insert_link(col_ndx, row_ndx, value-1); // Throws
            return true;
        }
        return false;
    }

    bool insert_link_list(size_t col_ndx, size_t row_ndx, std::size_t)
    {
        if (REALM_LIKELY(check_insert_cell(col_ndx, row_ndx))) {
#ifdef REALM_DEBUG
            if (m_log)
                *m_log << "table->insert_link_list("<<col_ndx<<", "<<row_ndx<<")\n";
#endif
            m_table->insert_linklist(col_ndx, row_ndx); // Throws
            return true;
        }
        return false;
    }

    bool row_insert_complete()
    {
        if (REALM_LIKELY(m_table)) {
#ifdef REALM_DEBUG
            if (m_log)
                *m_log << "table->insert_done()\n";
#endif
            m_table->insert_done(); // Throws
            return true;
        }
        return false;
    }

    bool insert_empty_rows(size_t row_ndx, size_t num_rows_to_insert, size_t prior_num_rows,
                           bool unordered)
=======
    bool insert_empty_rows(size_t row_ndx, size_t num_rows, std::size_t, bool)
>>>>>>> 74b1703b
    {
        if (REALM_UNLIKELY(!m_table))
            return false;
        if (REALM_UNLIKELY(row_ndx > prior_num_rows))
            return false;
        if (REALM_UNLIKELY(prior_num_rows != m_table->size()))
            return false;
        if (REALM_UNLIKELY(unordered && row_ndx != prior_num_rows))
            return false;
#ifdef REALM_DEBUG
        if (m_log)
            *m_log << "table->insert_empty_row("<<row_ndx<<", "<<num_rows_to_insert<<")\n";
#endif
        m_table->insert_empty_row(row_ndx, num_rows_to_insert); // Throws
        return true;
    }

    bool erase_rows(size_t row_ndx, size_t num_rows_to_erase, size_t prior_num_rows,
                    bool unordered)
    {
        if (REALM_UNLIKELY(!m_table))
            return false;
        if (REALM_UNLIKELY(row_ndx >= prior_num_rows))
            return false;
        if (REALM_UNLIKELY(num_rows_to_erase != 1))
            return false;
        if (REALM_UNLIKELY(prior_num_rows != m_table->size()))
            return false;
        typedef _impl::TableFriend tf;
        if (unordered) {
#ifdef REALM_DEBUG
            if (m_log)
                *m_log << "table->move_last_over("<<row_ndx<<")\n";
#endif
            tf::do_move_last_over(*m_table, row_ndx); // Throws
        }
        else {
#ifdef REALM_DEBUG
            if (m_log)
                *m_log << "table->remove("<<row_ndx<<")\n";
#endif
            tf::do_remove(*m_table, row_ndx); // Throws
        }
        return true;
    }

    bool select_table(size_t group_level_ndx, int levels, const size_t* path)
    {
        if (REALM_UNLIKELY(group_level_ndx >= m_group.size()))
            return false;
#ifdef REALM_DEBUG
        if (m_log)
            *m_log << "table = group->get_table("<<group_level_ndx<<")\n";
#endif
        m_desc.reset();
        m_table = m_group.get_table(group_level_ndx); // Throws
        for (int i = 0; i < levels; ++i) {
            size_t col_ndx = path[2*i + 0];
            size_t row_ndx = path[2*i + 1];
            if (REALM_UNLIKELY(col_ndx >= m_table->get_column_count()))
                return false;
            if (REALM_UNLIKELY(row_ndx >= m_table->size()))
                return false;
#ifdef REALM_DEBUG
            if (m_log)
                *m_log << "table = table->get_subtable("<<col_ndx<<", "<<row_ndx<<")\n";
#endif
            DataType type = m_table->get_column_type(col_ndx);
            switch (type) {
                case type_Table:
                    m_table = m_table->get_subtable(col_ndx, row_ndx); // Throws
                    break;
                case type_Mixed:
                    m_table = m_table->get_subtable(col_ndx, row_ndx); // Throws
                    if (REALM_UNLIKELY(!m_table))
                        return false;
                    break;
                default:
                    return false;
            }
        }
        return true;
    }

    bool clear_table()
    {
        if (REALM_LIKELY(m_table)) {
#ifdef REALM_DEBUG
            if (m_log)
                *m_log << "table->clear()\n";
#endif
            typedef _impl::TableFriend tf;
            tf::do_clear(*m_table); // Throws
            return true;
        }
        return false;
    }

    bool add_search_index(size_t col_ndx)
    {
        if (REALM_LIKELY(m_table)) {
            if (REALM_LIKELY(!m_table->has_shared_type())) {
                if (REALM_LIKELY(col_ndx < m_table->get_column_count())) {
#ifdef REALM_DEBUG
                    if (m_log)
                        *m_log << "table->add_search_index("<<col_ndx<<")\n";
#endif
                    m_table->add_search_index(col_ndx); // Throws
                    return true;
                }
            }
        }
        return false;
    }

    bool remove_search_index(size_t col_ndx)
    {
        if (REALM_LIKELY(m_table)) {
            if (REALM_LIKELY(!m_table->has_shared_type())) {
                if (REALM_LIKELY(col_ndx < m_table->get_column_count())) {
#ifdef REALM_DEBUG
                    if (m_log)
                        *m_log << "table->remove_search_index("<<col_ndx<<")\n";
#endif
                    m_table->remove_search_index(col_ndx); // Throws
                    return true;
                }
            }
        }
        return false;
    }

    bool add_primary_key(size_t col_ndx)
    {
        if (REALM_LIKELY(m_table)) {
            if (REALM_LIKELY(!m_table->has_shared_type())) {
                if (REALM_LIKELY(col_ndx < m_table->get_column_count())) {
#ifdef REALM_DEBUG
                    if (m_log)
                        *m_log << "table->add_primary_key("<<col_ndx<<")\n";
#endif
                    // Fails if there are duplicate values, but given valid
                    // transaction logs, there never will be.
                    bool success = m_table->try_add_primary_key(col_ndx); // Throws
                    return success;
                }
            }
        }
        return false;
    }

    bool remove_primary_key()
    {
        if (REALM_LIKELY(m_table)) {
            if (REALM_LIKELY(!m_table->has_shared_type())) {
#ifdef REALM_DEBUG
                if (m_log)
                    *m_log << "table->remove_primary_key()\n";
#endif
                m_table->remove_primary_key(); // Throws
                return true;
            }
        }
        return false;
    }

    bool set_link_type(size_t col_ndx, LinkType link_type)
    {
        if (REALM_LIKELY(m_table)) {
            if (REALM_LIKELY(col_ndx < m_desc->get_column_count())) {
#ifdef REALM_DEBUG
                if (m_log)
                    *m_log << "table->set_link_type("<<col_ndx<<", "
                        "\""<<link_type_to_str(link_type)<<"\")\n";
#endif
                typedef _impl::TableFriend tf;
                tf::set_link_type(*m_table, col_ndx, link_type); // Throws
                return true;
            }
        }
        return false;
    }

    bool insert_column(size_t col_ndx, DataType type, StringData name, bool nullable)
    {
        if (REALM_LIKELY(m_desc)) {
            if (REALM_LIKELY(col_ndx <= m_desc->get_column_count())) {
                typedef _impl::TableFriend tf;
#ifdef REALM_DEBUG
                if (m_log) {
                    *m_log << "desc->insert_column("<<col_ndx<<", "<<data_type_to_str(type)<<", "
                        "\""<<name<< "\", "<<nullable<<")\n";
                }
#endif
                Table* link_target_table = nullptr;
                tf::insert_column(*m_desc, col_ndx, type, name, link_target_table, nullable); // Throws
                return true;
            }
        }
        return false;
    }

    bool insert_link_column(size_t col_ndx, DataType type, StringData name,
                       size_t link_target_table_ndx, size_t)
    {
        if (REALM_LIKELY(m_desc)) {
            if (REALM_LIKELY(col_ndx <= m_desc->get_column_count())) {
                typedef _impl::TableFriend tf;
#ifdef REALM_DEBUG
                if (m_log) {
                    *m_log << "desc->insert_column_link("<<col_ndx<<", "
                        ""<<data_type_to_str(type)<<", \""<<name<<"\", "
                        "group->get_table("<<link_target_table_ndx<<"))\n";
                }
#endif
                typedef _impl::GroupFriend gf;
                Table* link_target_table = &gf::get_table(m_group, link_target_table_ndx); // Throws
                tf::insert_column(*m_desc, col_ndx, type, name, link_target_table); // Throws
                return true;
            }
        }
        return false;
    }

    bool erase_column(size_t col_ndx)
    {
        if (REALM_LIKELY(m_desc)) {
            if (REALM_LIKELY(col_ndx < m_desc->get_column_count())) {
#ifdef REALM_DEBUG
                if (m_log)
                    *m_log << "desc->remove_column("<<col_ndx<<")\n";
#endif
                typedef _impl::TableFriend tf;
                tf::erase_column(*m_desc, col_ndx); // Throws
                return true;
            }
        }
        return false;
    }

    bool erase_link_column(size_t col_ndx, size_t, size_t)
    {
        if (REALM_LIKELY(m_desc)) {
            if (REALM_LIKELY(col_ndx < m_desc->get_column_count())) {
#ifdef REALM_DEBUG
                if (m_log)
                    *m_log << "desc->remove_column("<<col_ndx<<")\n";
#endif
                typedef _impl::TableFriend tf;
                tf::erase_column(*m_desc, col_ndx); // Throws
                return true;
            }
        }
        return false;
    }

    bool rename_column(size_t col_ndx, StringData name)
    {
        if (REALM_LIKELY(m_desc)) {
            if (REALM_LIKELY(col_ndx < m_desc->get_column_count())) {
#ifdef REALM_DEBUG
                if (m_log)
                    *m_log << "desc->rename_column("<<col_ndx<<", \""<<name<<"\")\n";
#endif
                typedef _impl::TableFriend tf;
                tf::rename_column(*m_desc, col_ndx, name); // Throws
                return true;
            }
        }
        return false;
    }

    bool select_descriptor(int levels, const size_t* path)
    {
        if (REALM_UNLIKELY(!m_table))
            return false;
        if (REALM_UNLIKELY(m_table->has_shared_type()))
            return false;
#ifdef REALM_DEBUG
        if (m_log)
            *m_log << "desc = table->get_descriptor()\n";
#endif
        m_desc = m_table->get_descriptor(); // Throws
        for (int i = 0; i < levels; ++i) {
            size_t col_ndx = path[i];
            if (REALM_UNLIKELY(col_ndx >= m_desc->get_column_count()))
                return false;
#ifdef REALM_DEBUG
            if (m_log)
                *m_log << "desc = desc->get_subdescriptor("<<col_ndx<<")\n";
#endif
            m_desc = m_desc->get_subdescriptor(col_ndx);
        }
        return true;
    }

    bool insert_group_level_table(size_t table_ndx, size_t num_tables, StringData name)
    {
        if (REALM_UNLIKELY(table_ndx != num_tables))
            return false;
        if (REALM_UNLIKELY(num_tables != m_group.size()))
            return false;
#ifdef REALM_DEBUG
        if (m_log)
            *m_log << "group->add_table(\""<<name<<"\", false)\n";
#endif
        typedef _impl::GroupFriend gf;
        bool require_unique_name = false;
        gf::add_table(m_group, name, require_unique_name); // Throws
        return true;
    }

    bool erase_group_level_table(std::size_t table_ndx, size_t num_tables) REALM_NOEXCEPT
    {
        if (REALM_UNLIKELY(num_tables != m_group.size()))
            return false;
#ifdef REALM_DEBUG
        if (m_log)
            *m_log << "group->remove_table("<<table_ndx<<")\n";
#endif
        m_group.remove_table(table_ndx);
        return true;
    }

    bool rename_group_level_table(std::size_t table_ndx, StringData new_name) REALM_NOEXCEPT
    {
#ifdef REALM_DEBUG
        if (m_log)
            *m_log << "group->rename_table("<<table_ndx<<", \""<<new_name<<"\")\n";
#endif
        m_group.rename_table(table_ndx, new_name);
        return true;
    }

    bool optimize_table()
    {
        if (REALM_LIKELY(m_table)) {
            if (REALM_LIKELY(!m_table->has_shared_type())) {
#ifdef REALM_DEBUG
                if (m_log)
                    *m_log << "table->optimize()\n";
#endif
                m_table->optimize(); // Throws
                return true;
            }
        }
        return false;
    }

    bool select_link_list(size_t col_ndx, size_t row_ndx)
    {
        if (REALM_UNLIKELY(!m_table))
            return false;
        if (REALM_UNLIKELY(col_ndx >= m_table->get_column_count()))
            return false;
        DataType type = m_table->get_column_type(col_ndx);
        if (REALM_UNLIKELY(type != type_LinkList))
            return false;
#ifdef REALM_DEBUG
        if (m_log)
            *m_log << "link_list = table->get_link_list("<<col_ndx<<", "<<row_ndx<<")\n";
#endif
        m_link_list = m_table->get_linklist(col_ndx, row_ndx); // Throws
        return true;
    }

    bool link_list_set(size_t link_ndx, size_t value)
    {
        if (REALM_UNLIKELY(!m_link_list))
            return false;
        if (REALM_UNLIKELY(link_ndx >= m_link_list->size()))
            return false;
#ifdef REALM_DEBUG
        if (m_log)
            *m_log << "link_list->set("<<link_ndx<<", "<<value<<")\n";
#endif
        typedef _impl::LinkListFriend llf;
        llf::do_set(*m_link_list, link_ndx, value); // Throws
        return true;
    }

    bool link_list_insert(size_t link_ndx, size_t value)
    {
        if (REALM_UNLIKELY(!m_link_list))
            return false;
        if (REALM_UNLIKELY(link_ndx > m_link_list->size()))
            return false;
#ifdef REALM_DEBUG
        if (m_log)
            *m_log << "link_list->insert("<<link_ndx<<", "<<value<<")\n";
#endif
        m_link_list->insert(link_ndx, value); // Throws
        return true;
    }

    bool link_list_move(size_t old_link_ndx, size_t new_link_ndx)
    {
        if (REALM_UNLIKELY(!m_link_list))
            return false;
        size_t num_links = m_link_list->size();
        if (REALM_UNLIKELY(old_link_ndx >= num_links))
            return false;
        if (REALM_UNLIKELY(new_link_ndx > num_links))
            return false;
#ifdef REALM_DEBUG
        if (m_log)
            *m_log << "link_list->move("<<old_link_ndx<<", "<<new_link_ndx<<")\n";
#endif
        m_link_list->move(old_link_ndx, new_link_ndx); // Throws
        return true;
    }

    bool link_list_swap(size_t link1_ndx, size_t link2_ndx)
    {
        if (REALM_UNLIKELY(!m_link_list))
            return false;
        size_t num_links = m_link_list->size();
        if (REALM_UNLIKELY(link1_ndx >= num_links))
            return false;
        if (REALM_UNLIKELY(link2_ndx >= num_links))
            return false;
#ifdef REALM_DEBUG
        if (m_log)
            *m_log << "link_list->swap("<<link1_ndx<<", "<<link2_ndx<<")\n";
#endif
        m_link_list->swap(link1_ndx, link2_ndx); // Throws
        return true;
    }

    bool link_list_erase(size_t link_ndx)
    {
        if (REALM_UNLIKELY(!m_link_list))
            return false;
        if (REALM_UNLIKELY(link_ndx >= m_link_list->size()))
            return false;
#ifdef REALM_DEBUG
        if (m_log)
            *m_log << "link_list->remove("<<link_ndx<<")\n";
#endif
        typedef _impl::LinkListFriend llf;
        llf::do_remove(*m_link_list, link_ndx); // Throws
        return true;
    }

    bool link_list_clear(size_t)
    {
        if (REALM_UNLIKELY(!m_link_list))
            return false;
#ifdef REALM_DEBUG
        if (m_log)
            *m_log << "link_list->clear()\n";
#endif
        typedef _impl::LinkListFriend llf;
        llf::do_clear(*m_link_list); // Throws
        return true;
    }

    bool nullify_link(size_t, size_t)
    {
        return true; // No-op
    }

    bool link_list_nullify(size_t)
    {
        return true; // No-op
    }

private:
    Group& m_group;
    TableRef m_table;
    DescriptorRef m_desc;
    LinkViewRef m_link_list;
    std::ostream* m_log;

    bool check_set_cell(size_t col_ndx, size_t row_ndx) REALM_NOEXCEPT
    {
        if (REALM_LIKELY(m_table)) {
            if (REALM_LIKELY(col_ndx < m_table->get_column_count())) {
                if (REALM_LIKELY(row_ndx < m_table->size()))
                    return true;
            }
        }
        return false;
    }

    bool check_insert_cell(size_t col_ndx, size_t row_ndx) REALM_NOEXCEPT
    {
        if (REALM_LIKELY(m_table)) {
            if (REALM_LIKELY(col_ndx < m_table->get_column_count())) {
                if (REALM_LIKELY(row_ndx <= m_table->size()))
                    return true;
            }
        }
        return false;
    }

    const char* data_type_to_str(DataType type)
    {
        switch (type) {
            case type_Int:
                return "type_Int";
            case type_Bool:
                return "type_Bool";
            case type_Float:
                return "type_Float";
            case type_Double:
                return "type_Double";
            case type_String:
                return "type_String";
            case type_Binary:
                return "type_Binary";
            case type_DateTime:
                return "type_DataTime";
            case type_Table:
                return "type_Table";
            case type_Mixed:
                return "type_Mixed";
            case type_Link:
                return "type_Link";
            case type_LinkList:
                return "type_LinkList";
        }
        REALM_ASSERT(false);
        return 0;
    }

    const char* link_type_to_str(LinkType type)
    {
        switch (type) {
            case link_Strong:
                return "link_Strong";
            case link_Weak:
                return "link_Weak";
        }
        REALM_ASSERT(false);
        return 0;
    }
};


void Replication::apply_changeset(InputStream& in, Group& group, std::ostream* log)
{
    _impl::TransactLogParser parser; // Throws
    TransactLogApplier applier(group);
    applier.set_apply_log(log);
    parser.parse(in, applier); // Throws
}


namespace {

class InputStreamImpl: public _impl::NoCopyInputStream {
public:
    InputStreamImpl(const char* data, size_t size) REALM_NOEXCEPT:
        m_begin(data), m_end(data+size) {}

    ~InputStreamImpl() REALM_NOEXCEPT {}

    size_t next_block(const char*& begin, const char*& end) override
    {
        if (m_begin != 0) {
            begin = m_begin;
            end = m_end;
            m_begin = nullptr;
            return end - begin;
        }
        return 0;
    }
    const char* m_begin;
    const char* const m_end;
};

} // anonymous namespace

void TrivialReplication::apply_changeset(const char* data, size_t size, SharedGroup& target,
                                         std::ostream* log)
{
    InputStreamImpl in(data, size);
    WriteTransaction wt(target); // Throws
    Replication::apply_changeset(in, wt.get_group(), log); // Throws
    wt.commit(); // Throws
}

std::string TrivialReplication::do_get_database_path()
{
    return m_database_file;
}

void TrivialReplication::do_initiate_transact(SharedGroup&, version_type)
{
    char* data = m_transact_log_buffer.data();
    std::size_t size = m_transact_log_buffer.size();
    set_buffer(data, data + size);
}

Replication::version_type
TrivialReplication::do_prepare_commit(SharedGroup&, version_type orig_version)
{
    char* data = m_transact_log_buffer.data();
    std::size_t size = write_position() - data;
    version_type new_version = orig_version + 1;
    prepare_changeset(data, size, new_version); // Throws
    return new_version;
}

void TrivialReplication::do_finalize_commit(SharedGroup&) REALM_NOEXCEPT
{
    finalize_changeset();
}

void TrivialReplication::do_abort_transact(SharedGroup&) REALM_NOEXCEPT
{
}

void TrivialReplication::do_interrupt() REALM_NOEXCEPT
{
}

void TrivialReplication::do_clear_interrupt() REALM_NOEXCEPT
{
}

void TrivialReplication::transact_log_append(const char* data, std::size_t size, char** new_begin, char** new_end)
{
    internal_transact_log_reserve(size, new_begin, new_end);
    *new_begin = std::copy(data, data + size, *new_begin);
}<|MERGE_RESOLUTION|>--- conflicted
+++ resolved
@@ -195,170 +195,8 @@
         return false;
     }
 
-<<<<<<< HEAD
-    bool insert_int(size_t col_ndx, size_t row_ndx, std::size_t, int_fast64_t value)
-    {
-        if (REALM_LIKELY(check_insert_cell(col_ndx, row_ndx))) {
-#ifdef REALM_DEBUG
-            if (m_log)
-                *m_log << "table->insert_int("<<col_ndx<<", "<<row_ndx<<", "<<value<<")\n";
-#endif
-            m_table->insert_int(col_ndx, row_ndx, value); // Throws
-            return true;
-        }
-        return false;
-    }
-
-    bool insert_bool(size_t col_ndx, size_t row_ndx, std::size_t, bool value)
-    {
-        if (REALM_LIKELY(check_insert_cell(col_ndx, row_ndx))) {
-#ifdef REALM_DEBUG
-            if (m_log)
-                *m_log << "table->insert_bool("<<col_ndx<<", "<<row_ndx<<", "<<value<<")\n";
-#endif
-            m_table->insert_bool(col_ndx, row_ndx, value); // Throws
-            return true;
-        }
-        return false;
-    }
-
-    bool insert_float(size_t col_ndx, size_t row_ndx, std::size_t, float value)
-    {
-        if (REALM_LIKELY(check_insert_cell(col_ndx, row_ndx))) {
-#ifdef REALM_DEBUG
-            if (m_log)
-                *m_log << "table->insert_float("<<col_ndx<<", "<<row_ndx<<", "<<value<<")\n";
-#endif
-            m_table->insert_float(col_ndx, row_ndx, value); // Throws
-            return true;
-        }
-        return false;
-    }
-
-    bool insert_double(size_t col_ndx, size_t row_ndx, std::size_t, double value)
-    {
-        if (REALM_LIKELY(check_insert_cell(col_ndx, row_ndx))) {
-#ifdef REALM_DEBUG
-            if (m_log)
-                *m_log << "table->insert_double("<<col_ndx<<", "<<row_ndx<<", "<<value<<")\n";
-#endif
-            m_table->insert_double(col_ndx, row_ndx, value); // Throws
-            return true;
-        }
-        return false;
-    }
-
-    bool insert_string(size_t col_ndx, size_t row_ndx, std::size_t, StringData value)
-    {
-        if (REALM_LIKELY(check_insert_cell(col_ndx, row_ndx))) {
-#ifdef REALM_DEBUG
-            if (m_log)
-                *m_log << "table->insert_string("<<col_ndx<<", "<<row_ndx<<", "<<value<<")\n";
-#endif
-            m_table->insert_string(col_ndx, row_ndx, value); // Throws
-            return true;
-        }
-        return false;
-    }
-
-    bool insert_binary(size_t col_ndx, size_t row_ndx, std::size_t, BinaryData value)
-    {
-        if (REALM_LIKELY(check_insert_cell(col_ndx, row_ndx))) {
-#ifdef REALM_DEBUG
-            if (m_log)
-                *m_log << "table->insert_binary("<<col_ndx<<", "<<row_ndx<<", "<<value<<")\n";
-#endif
-            m_table->insert_binary(col_ndx, row_ndx, value); // Throws
-            return true;
-        }
-        return false;
-    }
-
-    bool insert_date_time(size_t col_ndx, size_t row_ndx, std::size_t, DateTime value)
-    {
-        if (REALM_LIKELY(check_insert_cell(col_ndx, row_ndx))) {
-#ifdef REALM_DEBUG
-            if (m_log)
-                *m_log << "table->insert_datetime("<<col_ndx<<", "<<row_ndx<<", "<<value<<")\n";
-#endif
-            m_table->insert_datetime(col_ndx, row_ndx, value); // Throws
-            return true;
-        }
-        return false;
-    }
-
-    bool insert_table(size_t col_ndx, size_t row_ndx, std::size_t)
-    {
-        if (REALM_LIKELY(check_insert_cell(col_ndx, row_ndx))) {
-#ifdef REALM_DEBUG
-            if (m_log)
-                *m_log << "table->insert_subtable("<<col_ndx<<", "<<row_ndx<<")\n";
-#endif
-            m_table->insert_subtable(col_ndx, row_ndx); // Throws
-            return true;
-        }
-        return false;
-    }
-
-    bool insert_mixed(size_t col_ndx, size_t row_ndx, std::size_t, const Mixed& value)
-    {
-        if (REALM_LIKELY(check_insert_cell(col_ndx, row_ndx))) {
-#ifdef REALM_DEBUG
-            if (m_log)
-                *m_log << "table->insert_mixed("<<col_ndx<<", "<<row_ndx<<", "<<value<<")\n";
-#endif
-            m_table->insert_mixed(col_ndx, row_ndx, value); // Throws
-            return true;
-        }
-        return false;
-    }
-
-    bool insert_link(size_t col_ndx, size_t row_ndx, std::size_t, std::size_t value)
-    {
-        REALM_ASSERT_3(value, >, 0); // Not yet any support for inserting null links
-        REALM_ASSERT_3(value, >, 0); // Not yet any support for inserting null links
-        if (REALM_LIKELY(check_insert_cell(col_ndx, row_ndx))) {
-#ifdef REALM_DEBUG
-            if (m_log)
-                *m_log << "table->insert_link("<<col_ndx<<", "<<row_ndx<<", "<<(value-1)<<")\n";
-#endif
-            m_table->insert_link(col_ndx, row_ndx, value-1); // Throws
-            return true;
-        }
-        return false;
-    }
-
-    bool insert_link_list(size_t col_ndx, size_t row_ndx, std::size_t)
-    {
-        if (REALM_LIKELY(check_insert_cell(col_ndx, row_ndx))) {
-#ifdef REALM_DEBUG
-            if (m_log)
-                *m_log << "table->insert_link_list("<<col_ndx<<", "<<row_ndx<<")\n";
-#endif
-            m_table->insert_linklist(col_ndx, row_ndx); // Throws
-            return true;
-        }
-        return false;
-    }
-
-    bool row_insert_complete()
-    {
-        if (REALM_LIKELY(m_table)) {
-#ifdef REALM_DEBUG
-            if (m_log)
-                *m_log << "table->insert_done()\n";
-#endif
-            m_table->insert_done(); // Throws
-            return true;
-        }
-        return false;
-    }
-
     bool insert_empty_rows(size_t row_ndx, size_t num_rows_to_insert, size_t prior_num_rows,
                            bool unordered)
-=======
-    bool insert_empty_rows(size_t row_ndx, size_t num_rows, std::size_t, bool)
->>>>>>> 74b1703b
     {
         if (REALM_UNLIKELY(!m_table))
             return false;
