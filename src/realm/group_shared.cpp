/*************************************************************************
 *
 * REALM CONFIDENTIAL
 * __________________
 *
 *  [2011] - [2015] Realm Inc
 *  All Rights Reserved.
 *
 * NOTICE:  All information contained herein is, and remains
 * the property of Realm Incorporated and its suppliers,
 * if any.  The intellectual and technical concepts contained
 * herein are proprietary to Realm Incorporated
 * and its suppliers and may be covered by U.S. and Foreign Patents,
 * patents in process, and are protected by trade secret or copyright law.
 * Dissemination of this information or reproduction of this material
 * is strictly forbidden unless prior written permission is obtained
 * from Realm Incorporated.
 *
 **************************************************************************/

#include <cerrno>
#include <type_traits>
#include <algorithm>
#include <iostream>

#include <fcntl.h>
#include <atomic>
#include <mutex>

#include <realm/util/features.h>
#include <realm/util/errno.hpp>
#include <realm/util/safe_int_ops.hpp>
#include <realm/util/thread.hpp>
#include <realm/group_writer.hpp>
#include <realm/group_shared.hpp>
#include <realm/group_writer.hpp>
#include <realm/link_view.hpp>
#include <realm/replication.hpp>
#include <realm/impl/simulated_failure.hpp>
#include <realm/disable_sync_to_disk.hpp>

#ifndef _WIN32
#  include <sys/wait.h>
#  include <sys/time.h>
#  include <unistd.h>
#else
#  define NOMINMAX
#  include <windows.h>
#endif

//#define REALM_ENABLE_LOGFILE


using namespace realm;
using namespace realm::util;


namespace {

// Constants controlling the amount of uncommited writes in flight:
#ifdef REALM_ASYNC_DAEMON
const uint16_t max_write_slots = 100;
const uint16_t relaxed_sync_threshold = 50;
#endif

// value   change
// --------------------
// 4       Unknown
// 5       Introduction of SharedInfo::file_format_version and
//         SharedInfo::history_type.
// 6       Using new robust mutex emulation where applicable
const uint_fast16_t g_shared_info_version = 6;

// The following functions are carefully designed for minimal overhead
// in case of contention among read transactions. In case of contention,
// they consume roughly 90% of the cycles used to start and end a read transaction.
//
// Each live version carries a "count" field, which combines a reference count
// of the readers bound to that version, and a single-bit "free" flag, which
// indicates that the entry does not hold valid data.
//
// The usage patterns are as follows:
//
// Read transactions guard their access to the version information by
// increasing the count field for the duration of the transaction.
// A non-zero count field also indicates that the free space associated
// with the version must remain intact. A zero count field indicates that
// no one refers to that version, so it's free lists can be merged into
// older free space and recycled.
//
// Only write transactions allocate and write new version entries. Also,
// Only write transactions scan the ringbuffer for older versions which
// are not used (count is zero) and free them. As write transactions are
// atomic (ensured by mutex), there is no race between freeing entries
// in the ringbuffer and allocating and writing them.
//
// There are no race conditions between read transactions. Read transactions
// never change the versioning information, only increment or decrement the
// count (and do so solely through the use of atomic operations).
//
// There is a race between read transactions incrementing the count field and
// a write transaction setting the free field. These are mutually exclusive:
// if a read sees the free field set, it cannot use the entry. As it has already
// incremented the count field (optimistically, anticipating that the free bit
// was clear), it must immediately decrement it again. Likewise, it is possible
// for one thread to set the free bit (anticipating a count of zero) while another
// thread increments the count (anticipating a clear free bit). In such cases,
// both threads undo their changes and back off.
//
// For all changes to the free field and the count field: It is important that changes
// to the free field takes the count field into account and vice versa, because they
// are changed optimistically but atomically. This is implemented by modifying the
// count field only by atomic add/sub of '2', and modifying the free field only by
// atomic add/sub of '1'.
//
// The following *memory* ordering is required for correctness:
//
// 1 Accesses within a transaction assumes the version info is valid *before*
//   reading it. This is achieved by synchronizing on the count field. Reading
//   the count field is an *acquire*, while clearing the free field is a *release*.
//
// 2 Accesses within a transaction assumes the version *remains* valid, so
//   all memory accesses with a read transaction must happen before
//   the changes to memory (by a write transaction). This is achieved
//   by use of *release* when the count field is decremented, and use of
//   *acquire* when the free field is set (by the write transaction).
//
// 3 Reads of the counter is synchronized by accesses to the put_pos variable
//   in the ringbuffer. Reading put_pos is an acquire and writing put_pos is
//   a release. Put pos is only ever written when a write transaction updates
//   the ring buffer.
//
// Discussion:
//
// - The design forces release/acquire style synchronization on every
//   begin_read/end_read. This feels like a bit too much, because *only* a write
//   transaction ever changes memory contents. Read transactions do not communicate,
//   so with the right scheme, synchronization should only be proportional to the
//   number of write transactions, not all transactions. The original design achieved
//   this by ONLY synchronizing on the put_pos (case 3 above), BUT the following
//   problems forced the addition of further synchronization:
//
//   - during begin_read, after reading put_pos, a thread may be arbitrarily delayed.
//     While delayed, the entry selected by put_pos may be freed and reused, and then
//     we will lack synchronization. Hence case 1 was added.
//
//   - a read transaction must complete all reads of memory before it can be changed
//     by another thread (this is an example of an anti-dependency). This requires
//     the solution described as case 2 above.
//
// - The use of release (in case 2 above) could - in principle - be replaced
//   by a read memory barrier which would be faster on some architectures, but
//   there is no standardized support for it.
//

template<typename T>
bool atomic_double_inc_if_even(std::atomic<T>& counter)
{
    T oldval = counter.fetch_add(2, std::memory_order_acquire);
    if (oldval & 1) {
        // oooops! was odd, adjust
        counter.fetch_sub(2, std::memory_order_relaxed);
        return false;
    }
    return true;
}

template<typename T>
inline void atomic_double_dec(std::atomic<T>& counter)
{
    counter.fetch_sub(2, std::memory_order_release);
}

template<typename T>
bool atomic_one_if_zero(std::atomic<T>& counter)
{
    T old_val = counter.fetch_add(1, std::memory_order_acquire);
    if (old_val != 0) {
        counter.fetch_sub(1, std::memory_order_relaxed);
        return false;
    }
    return true;
}

template<typename T>
void atomic_dec(std::atomic<T>& counter)
{
    counter.fetch_sub(1, std::memory_order_release);
}

// nonblocking ringbuffer
class Ringbuffer {
public:
    // the ringbuffer is a circular list of ReadCount structures.
    // Entries from old_pos to put_pos are considered live and may
    // have an even value in 'count'. The count indicates the
    // number of referring transactions times 2.
    // Entries from after put_pos up till (not including) old_pos
    // are free entries and must have a count of ONE.
    // Cleanup is performed by starting at old_pos and incrementing
    // (atomically) from 0 to 1 and moving the put_pos. It stops
    // if count is non-zero. This approach requires that only a single thread
    // at a time tries to perform cleanup. This is ensured by doing the cleanup
    // as part of write transactions, where mutual exclusion is assured by the
    // write mutex.
    struct ReadCount {
        uint64_t version;
        uint64_t filesize;
        uint64_t current_top;
        // The count field acts as synchronization point for accesses to the above
        // fields. A succesfull inc implies acquire with regard to memory consistency.
        // Release is triggered by explicitly storing into count whenever a
        // new entry has been initialized.
        mutable std::atomic<uint32_t> count;
        uint32_t next;
    };

    Ringbuffer() noexcept
    {
        entries = init_readers_size;
        for (int i = 0; i < init_readers_size; i++) {
            data[i].version = 1;
            data[i].count.store(1, std::memory_order_relaxed);
            data[i].current_top = 0;
            data[i].filesize = 0;
            data[i].next = i + 1;
        }
        old_pos = 0;
        data[ 0 ].count.store( 0, std::memory_order_relaxed );
        data[ init_readers_size-1 ].next = 0 ;
        put_pos.store( 0, std::memory_order_release );
    }

    void dump()
    {
        uint_fast32_t i = old_pos;
        std::cout << "--- " << std::endl;
         while (i != put_pos.load()) {
            std::cout << "  used " << i << " : "
                 << data[i].count.load() << " | "
                 << data[i].version
                 << std::endl;
            i = data[i].next;
        }
        std::cout << "  LAST " << i << " : "
             << data[i].count.load() << " | "
             << data[i].version
             << std::endl;
        i = data[i].next;
        while (i != old_pos) {
            std::cout << "  free " << i << " : "
                 << data[i].count.load() << " | "
                 << data[i].version
                 << std::endl;
            i = data[i].next;
        }
        std::cout << "--- Done" << std::endl;
    }

    void expand_to(uint_fast32_t new_entries) noexcept
    {
        // std::cout << "expanding to " << new_entries << std::endl;
        // dump();
        for (uint_fast32_t i = entries; i < new_entries; i++) {
            data[i].version = 1;
            data[i].count.store(1, std::memory_order_relaxed);
            data[i].current_top = 0;
            data[i].filesize = 0;
            data[i].next = i + 1;
        }
        data[ new_entries - 1 ].next = old_pos;
        data[ put_pos.load(std::memory_order_relaxed) ].next = entries;
        entries = new_entries;
        // dump();
    }

    static size_t compute_required_space(uint_fast32_t num_entries) noexcept
    {
        // get space required for given number of entries beyond the initial count.
        // NB: this not the size of the ringbuffer, it is the size minus whatever was
        // the initial size.
        return sizeof(ReadCount) * (num_entries - init_readers_size);
    }

    uint_fast32_t get_num_entries() const noexcept
    {
        return entries;
    }

    uint_fast32_t last() const noexcept
    {
        return put_pos.load(std::memory_order_acquire);
    }

    const ReadCount& get(uint_fast32_t idx) const noexcept
    {
        return data[idx];
    }

    const ReadCount& get_last() const noexcept
    {
        return get(last());
    }

    // This method re-initialises the last used ringbuffer entry to hold a new entry.
    // Precondition: This should *only* be done if the caller has established that she
    // is the only thread/process that has access to the ringbuffer. It is currently
    // called from init_versioning(), which is called by SharedGroup::open() under the
    // condition that it is the session initiator and under guard by the control mutex,
    // thus ensuring the precondition.
    // It is most likely not suited for any other use.
    ReadCount& reinit_last() noexcept
    {
        ReadCount& r = data[last()];
        // r.count is an atomic<> due to other usage constraints. Right here, we're
        // operating under mutex protection, so the use of an atomic store is immaterial
        // and just forced on us by the type of r.count.
        // You'll find the full discussion of how r.count is operated and why it must be
        // an atomic earlier in this file.
        r.count.store(0, std::memory_order_relaxed);
        return r;
    }

    const ReadCount& get_oldest() const noexcept
    {
        return get(old_pos.load(std::memory_order_relaxed));
    }

    bool is_full() const noexcept
    {
        uint_fast32_t idx = get(last()).next;
        return idx == old_pos.load(std::memory_order_relaxed);
    }

    uint_fast32_t next() const noexcept
    { // do not call this if the buffer is full!
        uint_fast32_t idx = get(last()).next;
        return idx;
    }

    ReadCount& get_next() noexcept
    {
        REALM_ASSERT(!is_full());
        return data[ next() ];
    }

    void use_next() noexcept
    {
        atomic_dec(get_next().count); // .store_release(0);
        put_pos.store(next(), std::memory_order_release);
    }

    void cleanup() noexcept
    {   // invariant: entry held by put_pos has count > 1.
        // std::cout << "cleanup: from " << old_pos << " to " << put_pos.load_relaxed();
        // dump();
        while (old_pos.load(std::memory_order_relaxed) != put_pos.load(std::memory_order_relaxed)) {
            const ReadCount& r = get(old_pos.load(std::memory_order_relaxed));
            if (! atomic_one_if_zero( r.count ))
                break;
            auto next = get(old_pos.load(std::memory_order_relaxed)).next;
            old_pos.store(next, std::memory_order_relaxed);
        }
    }

private:
    // number of entries. Access synchronized through put_pos.
    uint32_t entries;
    std::atomic<uint32_t> put_pos; // only changed under lock, but accessed outside lock
    std::atomic<uint32_t> old_pos; // only changed during write transactions and under lock

    const static int init_readers_size = 32;

    // IMPORTANT: The actual data comprising the linked list MUST BE PLACED LAST in
    // the RingBuffer structure, as the linked list area is extended at run time.
    // Similarly, the RingBuffer must be the final element of the SharedInfo structure.
    // IMPORTANT II:
    // To ensure proper alignment across all platforms, the SharedInfo structure
    // should NOT have a stricter alignment requirement than the ReadCount structure.
    ReadCount data[init_readers_size];

};

} // anonymous namespace


/// The structure of the contents of the per session `.lock` file. Note that
/// this file is transient in that it is recreated/reinitialized at the
/// beginning of every session. A session is any sequence of temporally
/// overlapping openings of a particular Realm file via SharedGroup objects. For
/// example, if there are two SharedGroup objects, A and B, and the file is
/// first opened via A, then opened via B, then closed via A, and finally closed
/// via B, then the session streaches from the opening via A to the closing via
/// B.
///
/// IMPORTANT: Remember to bump `g_shared_info_version` if anything is changed
/// in the memory layout of this class, or if the meaning of any of the stored
/// values change.
///
/// Members `init_complete`, `shared_info_version`, `size_of_mutex`, and
/// `size_of_condvar` may only be modified only while holding an exclusive lock
/// on the file, and may be read only while holding a shared (or exclusive) lock
/// on the file. All other members (except for the Ringbuffer) may be accessed
/// only while holding a lock on `controlmutex`.

/// SharedInfo must be 8-byte aligned. On 32-bit Apple platforms, mutexes store their
/// alignment as part of the mutex state. We're copying the SharedInfo (including
/// embedded but alway unlocked mutexes) and it must retain the same alignment
/// throughout.
struct alignas(8) SharedGroup::SharedInfo {
    // Indicates that initialization of the lock file was completed sucessfully.
    uint8_t init_complete = 0; // Offset 0

    /// The size in bytes of a mutex member of SharedInfo. This allows all
    /// session participants to be in agreement. Obviously, a size match is not
    /// enough to guarantee identical layout internally in the mutex object, but
    /// it is hoped that it will catch some (if not most) of the cases where
    /// there is a layout discrepancy internally in the mutex object.
    uint8_t size_of_mutex;   // Offset 1

    /// Like size_of_mutex, but for condition variable members of SharedInfo.
    uint8_t size_of_condvar; // Offset 2

    /// Set when a participant decides to start the daemon, cleared by the
    /// daemon when it decides to exit. Participants check during open() and
    /// start the daemon if running in async mode.
    uint8_t daemon_started : 1; // Offset 3

    /// Set by the daemon when it is ready to handle commits. Participants must
    /// wait during open() on 'daemon_becomes_ready' for this to become true.
    /// Cleared by the daemon when it decides to exit.
    uint8_t daemon_ready : 1; // Offset 3

    /// Set during the critical phase of a commit, when the logs, the ringbuffer
    /// and the database may be out of sync with respect to each other. If a
    /// writer crashes during this phase, there is no safe way of continuing
    /// with further write transactions. When beginning a write transaction, 
    /// this must be checked and an exception thrown if set.
    uint8_t commit_in_critical_phase : 1; // Offset 3

    /// The target Realm file format version for the current session. This
    /// allows all session participants to be in agreement. It can only differ
    /// from what is returned by Group::get_file_format_version() temporarily,
    /// and only during the Realm file opening process. If it differes, it means
    /// that the file format needs to be upgraded from its current format
    /// (Group::get_file_format_version()), the the format specified by this
    /// member of SharedInfo.
    uint8_t file_format_version; // Offset 4

    /// Stores a value of Replication::HistoryType. Must match across all
    /// session participants.
    int8_t history_type; // Offset 5

    /// The SharedInfo layout version. This allows all session participants to
    /// be in agreement. Must be bumped if the layout of the SharedInfo
    /// structure is changed. Note, however, that only the part that lies beyond
    /// SharedInfoUnchangingLayout can have its layout changed.
    uint16_t shared_info_version = g_shared_info_version; // Offset 6

    uint16_t durability; // Offset 8
    uint16_t free_write_slots = 0; // Offset 10

    // Number of participating shared groups
    uint32_t num_participants = 0; // Offset 12

    // Latest version number. Guarded by the controlmutex (for lock-free access,
    // use get_version_of_latest_snapshot() instead)
    uint64_t latest_version_number; // Offset 16

    // Pid of process initiating the session, but only if that process runs with
    // encryption enabled, zero otherwise. Other processes cannot join a session
    // wich uses encryption, because interprocess sharing is not supported by
    // our current encryption mechanisms.
    uint64_t session_initiator_pid = 0; // Offset 24

    uint64_t number_of_versions; // Offset 32

    InterprocessMutex::SharedPart shared_writemutex;
#ifdef REALM_ASYNC_DAEMON
    InterprocessMutex::SharedPart shared_balancemutex;
#endif
    InterprocessMutex::SharedPart shared_controlmutex;
#ifndef _WIN32
    // FIXME: windows pthread support for condvar not ready
    InterprocessCondVar::SharedPart room_to_write;
    InterprocessCondVar::SharedPart work_to_do;
    InterprocessCondVar::SharedPart daemon_becomes_ready;
    InterprocessCondVar::SharedPart new_commit_available;
#endif

    // IMPORTANT: The ringbuffer MUST be the last field in SharedInfo - see above.
    Ringbuffer readers;

    SharedInfo(DurabilityLevel, Replication::HistoryType);
    ~SharedInfo() noexcept {}

    void init_versioning(ref_type top_ref, size_t file_size, uint64_t initial_version)
    {
        // Create our first versioning entry:
        Ringbuffer::ReadCount& r = readers.reinit_last();
        r.filesize = file_size;
        r.version = initial_version;
        r.current_top = top_ref;
    }

    uint_fast64_t get_current_version_unchecked() const
    {
        return readers.get_last().version;
    }
};


SharedGroup::SharedInfo::SharedInfo(DurabilityLevel dura, Replication::HistoryType hist_type):
    size_of_mutex(sizeof(shared_writemutex)),
#ifndef _WIN32
    size_of_condvar(sizeof(room_to_write)),
#endif
    shared_writemutex(), // Throws
#ifdef REALM_ASYNC_DAEMON
    shared_balancemutex(), // Throws
#endif
    shared_controlmutex() // Throws
{
    durability = dura; // durability level is fixed from creation
    REALM_ASSERT(!util::int_cast_has_overflow<decltype(history_type)>(hist_type+0));
    history_type = hist_type;
#ifndef _WIN32
    InterprocessCondVar::init_shared_part(new_commit_available); // Throws
#ifdef REALM_ASYNC_DAEMON
    InterprocessCondVar::init_shared_part(room_to_write); // Throws
    InterprocessCondVar::init_shared_part(work_to_do); // Throws
    InterprocessCondVar::init_shared_part(daemon_becomes_ready); // Throws
#endif
#endif
    daemon_started = 0;
    daemon_ready = 0;
    commit_in_critical_phase = 0;

    // IMPORTANT: The offsets, types (, and meanings) of these members must
    // never change, not even when the SharedInfo layout version is bumped. The
    // eternal constancy of this part of the layout is what ensures that a
    // joining session participant can reliably verify that the actual format is
    // as expected.
    static_assert(offsetof(SharedInfo, init_complete) == 0 &&
                  std::is_same<decltype(init_complete), uint8_t>::value &&
                  offsetof(SharedInfo, shared_info_version) == 6 &&
                  std::is_same<decltype(shared_info_version), uint16_t>::value,
                  "Forbidden change in SharedInfo layout");


    // Try to catch some of the memory layout changes that requires bumping ogf
    // the SharedInfo file format version (shared_info_version).
    static_assert(offsetof(SharedInfo, size_of_mutex) == 1 &&
                  std::is_same<decltype(size_of_mutex), uint8_t>::value &&
                  offsetof(SharedInfo, size_of_condvar) == 2 &&
                  std::is_same<decltype(size_of_condvar), uint8_t>::value &&
/*
                  offsetof(SharedInfo, daemon_started) == 3 &&
                  std::is_same<decltype(daemon_started), uint8_t>::value &&
                  offsetof(SharedInfo, daemon_ready) == 3 &&
                  std::is_same<decltype(daemon_ready), uint8_t>::value &&
*/
                  offsetof(SharedInfo, file_format_version) == 4 &&
                  std::is_same<decltype(file_format_version), uint8_t>::value &&
                  offsetof(SharedInfo, history_type) == 5 &&
                  std::is_same<decltype(history_type), int8_t>::value &&
                  offsetof(SharedInfo, durability) == 8 &&
                  std::is_same<decltype(durability), uint16_t>::value &&
                  offsetof(SharedInfo, free_write_slots) == 10 &&
                  std::is_same<decltype(free_write_slots), uint16_t>::value &&
                  offsetof(SharedInfo, num_participants) == 12 &&
                  std::is_same<decltype(num_participants), uint32_t>::value &&
                  offsetof(SharedInfo, latest_version_number) == 16 &&
                  std::is_same<decltype(latest_version_number), uint64_t>::value &&
                  offsetof(SharedInfo, session_initiator_pid) == 24 &&
                  std::is_same<decltype(session_initiator_pid), uint64_t>::value &&
                  offsetof(SharedInfo, number_of_versions) == 32 &&
                  std::is_same<decltype(number_of_versions), uint64_t>::value &&
                  offsetof(SharedInfo, shared_writemutex) == 40 &&
                  std::is_same<decltype(shared_writemutex), InterprocessMutex::SharedPart>::value,
                  "Caught layout change requiring SharedInfo file format bumping");
}


namespace {


#ifdef REALM_ASYNC_DAEMON

void spawn_daemon(const std::string& file)
{
    // determine maximum number of open descriptors
    errno = 0;
    int m = int(sysconf(_SC_OPEN_MAX));
    if (m < 0) {
        if (errno) {
            int err = errno; // Eliminate any risk of clobbering
            throw std::runtime_error(get_errno_msg("'sysconf(_SC_OPEN_MAX)' failed: ", err));
        }
        throw std::runtime_error("'sysconf(_SC_OPEN_MAX)' failed with no reason");
    }

    int pid = fork();
    if (0 == pid) { // child process:

        // close all descriptors:
        int i;
        for (i = m - 1; i >= 0; --i)
            close(i);
        i = ::open("/dev/null",O_RDWR);
#ifdef REALM_ENABLE_LOGFILE
        // FIXME: Do we want to always open the log file? Should it be configurable?
        i = ::open((file+".log").c_str(),O_RDWR | O_CREAT | O_APPEND | O_SYNC, S_IRWXU);
#else
        i = dup(i);
#endif
        i = dup(i); static_cast<void>(i);
#ifdef REALM_ENABLE_LOGFILE
        std::cerr << "Detaching" << std::endl;
#endif
        // detach from current session:
        setsid();

        // start commit daemon executable
        // Note that getenv (which is not thread safe) is called in a
        // single threaded context. This is ensured by the fork above.
        const char* async_daemon = getenv("REALM_ASYNC_DAEMON");
        if (!async_daemon) {
#ifndef REALM_DEBUG
            async_daemon = REALM_INSTALL_LIBEXECDIR "/realmd";
#else
            async_daemon = REALM_INSTALL_LIBEXECDIR "/realmd-dbg";
#endif
        }
        execl(async_daemon, async_daemon, file.c_str(), static_cast<char*>(0));

        // if we continue here, exec has failed so return error
        // if exec succeeds, we don't come back here.
#if REALM_ANDROID
        _exit(1);
#else
        _Exit(1);
#endif
        // child process ends here

    }
    else if (pid > 0) { // parent process, fork succeeded:

        // use childs exit code to catch and report any errors:
        int status;
        int pid_changed;
        do {
            pid_changed = waitpid(pid, &status, 0);
        }
        while (pid_changed == -1 && errno == EINTR);
        if (pid_changed != pid) {
            std::cerr << "Waitpid returned pid = " << pid_changed
                      << " and status = " << std::hex << status << std::endl;
            throw std::runtime_error("call to waitpid failed");
        }
        if (!WIFEXITED(status))
            throw std::runtime_error("failed starting async commit (exit)");
        if (WEXITSTATUS(status) == 1) {
            // FIXME: Or `ld` could not find a required shared library
            throw std::runtime_error("async commit daemon not found");
        }
        if (WEXITSTATUS(status) == 2)
            throw std::runtime_error("async commit daemon failed");
        if (WEXITSTATUS(status) == 3)
            throw std::runtime_error("wrong db given to async daemon");

    }
    else { // Parent process, fork failed!

        throw std::runtime_error("Failed to spawn async commit");
    }
}
#endif


} // anonymous namespace


// NOTES ON CREATION AND DESTRUCTION OF SHARED MUTEXES:
//
// According to the 'process-sharing example' in the POSIX man page
// for pthread_mutexattr_init() other processes may continue to use a
// process-shared mutex after exit of the process that initialized
// it. Also, the example does not contain any call to
// pthread_mutex_destroy(), so apparently a process-shared mutex need
// not be destroyed at all, nor can it be that a process-shared mutex
// is associated with any resources that are local to the initializing
// process, because that would imply a leak.
//
// While it is not explicitely guaranteed in the man page, we shall
// assume that is is valid to initialize a process-shared mutex twice
// without an intervending call to pthread_mutex_destroy(). We need to
// be able to reinitialize a process-shared mutex if the first
// initializing process crashes and leaves the shared memory in an
// undefined state.

void SharedGroup::do_open(const std::string& path, bool no_create_file, DurabilityLevel durability,
                          bool is_backend, const char* encryption_key,
                          bool allow_upgrafe_file_format)
{
    // Exception safety: Since do_open() is called from constructors, if it
    // throws, it must leave the file closed.

    // FIXME: Asses the exception safety of this function.

    REALM_ASSERT(!is_attached());

#ifndef REALM_ASYNC_DAEMON
    if (durability == durability_Async)
        throw std::runtime_error("Async mode not yet supported on Windows, iOS and watchOS");
#endif

    m_db_path = path;
    m_coordination_dir = path + ".management";
    m_lockfile_path = path + ".lock";
    try {
        make_dir(m_coordination_dir);
    } catch (File::Exists&) {
    }
    m_key = encryption_key;
    m_lockfile_prefix = m_coordination_dir + "/access_control";
    SlabAlloc& alloc = m_group.m_alloc;

    Replication::HistoryType history_type = Replication::hist_None;
    if (Replication* repl = m_group.get_replication())
        history_type = repl->get_history_type();

    int target_file_format_version;

    for (;;) {
        m_file.open(m_lockfile_path, File::access_ReadWrite, File::create_Auto, 0); // Throws
        File::CloseGuard fcg(m_file);

        if (m_file.try_lock_exclusive()) { // Throws
            File::UnlockGuard ulg(m_file);

            // We're alone in the world, and it is Ok to initialize the
            // file. Start by truncating the file, to maximize the chance of a
            // an incorrectly initialized file gets rejected by other session
            // participants that get the shared file lock after the initiator
            // has dies half way through the initialization. Note, however, that
            // this can still happen if the initializing process is dies before
            // the truncation, but after obtaining the exclusive file lock.
            m_file.resize(0);

            // Write an initialized SharedInfo structure to the file, but with
            // init_complete = 0. Need to fill with zeros before constructing
            // due to the bit field members. Otherwise we would write
            // uninitialized bits to the file.
            alignas(SharedInfo) char buffer[sizeof (SharedInfo)] = {0};
            new (buffer) SharedInfo(durability, history_type); // Throws
            m_file.write(buffer, sizeof buffer); // Throws

            // Mark the file as completely initialized via a memory
            // mapping. Since this is done as a separate final step (involving
            // separate system calls) there is no chance of the individual
            // modifications to get reordered, even in case of a crash at a
            // random position during the initialization (except if it happens
            // before the truncation). This could also have been done by a
            // util::File::write(), but it is more convenient to manipulate the
            // structure via its type.
            m_file_map.map(m_file, File::access_ReadWrite,
                           sizeof (SharedInfo), File::map_NoSync); // Throws
            File::UnmapGuard fug(m_file_map);
            SharedInfo* info_2 = m_file_map.get_addr();
            info_2->init_complete = 1;
        }

        // We hold the shared lock from here until we close the file!
        m_file.lock_shared(); // Throws

        // If the file is not completely initialized at this point in time, the
        // preceeding initialization attempt must have failed. We know that an
        // initialization process was in progress, because this thread (or
        // process) failed to get an exclusive lock on the file. Because this
        // thread (or process) currently has a shared lock on the file, we also
        // know that the initialization process can no longer be in progress, so
        // the initialization must either have completed or failed at this time.

        // The file is taken to be completely initialized if it is large enough
        // to contain the `init_complete` field, and `init_complete` is true. If
        // the file was not completely initialized, this thread must give up its
        // shared lock, and retry to become the initializer. Eventually, one of
        // two things must happen; either this thread, or another thread
        // succeeds in completing the initialization, or this thread becomes the
        // initializer, and fails the initialization. In either case, the retry
        // loop will eventually terminate.

        // FIXME: This scheme fails to guarantee reinitialization after
        // system-level crash. If the system crashes (e.g. due to abrupt power
        // off), the lock file is generally left in an abitrary, and likely
        // inconsistent state, but it will still appear properly initialized to
        // a subsequent session initiator.

        // An empty file is (and was) never a successfully initialized file.
        size_t info_size = sizeof (SharedInfo);
        {
            auto file_size = m_file.get_size();
            if (util::int_less_than(file_size, info_size)) {
                if (file_size == 0)
                    continue; // Retry
                info_size = size_t(file_size);
            }
        }

        // Map the initial section of the SharedInfo file that corresponds to
        // the SharedInfo struct, or less if the file is smaller. We know that
        // we have at least one byte, and that is enough to read the
        // `init_complete` flag.
        m_file_map.map(m_file, File::access_ReadWrite, info_size, File::map_NoSync);
        File::UnmapGuard fug_1(m_file_map);
        SharedInfo* info = m_file_map.get_addr();
        static_assert(offsetof(SharedInfo, init_complete) + sizeof SharedInfo::init_complete <= 1,
                      "Unexpected position or size of SharedInfo::init_complete");
        if (info->init_complete == 0)
            continue;
        REALM_ASSERT(info->init_complete == 1);

        // At this time, we know that the file was completely initialized, but
        // we still need to verify that is was initialized with the memory
        // layout expected by this session participant. We could find that it is
        // initializaed with a different memory layout if other concurrent
        // session participants use different versions of the core library.
        if (info_size < sizeof (SharedInfo)) {
            std::stringstream ss;
            ss << "Info size doesn't match, " << info_size << " " << sizeof(SharedInfo) <<  ".";
            throw IncompatibleLockFile(ss.str());
        }
        if (info->shared_info_version != g_shared_info_version) {
            std::stringstream ss;
            ss << "Shared info version doesn't match, " << info->shared_info_version <<
                " " << g_shared_info_version << ".";
            throw IncompatibleLockFile(ss.str());
        }
        // Validate compatible sizes of mutex and condvar types. Sizes of all
        // other fields are architecture independent, so if condvar and mutex
        // sizes match, the entire struct matches. The offsets of
        // `size_of_mutex` and `size_of_condvar` are known to be as expected due
        // to the preceeding check in `shared_info_version`.
        if (info->size_of_mutex != sizeof info->shared_controlmutex) {
            std::stringstream ss;
            ss << "Mutex size doesn't match: " << info->size_of_mutex << " "  <<
                sizeof(info->shared_controlmutex) << ".";
            throw IncompatibleLockFile(ss.str());
        }
#ifndef _WIN32
        if (info->size_of_condvar != sizeof info->room_to_write) {
            std::stringstream ss;
            ss << "Condtion var size doesn't match: " << info->size_of_condvar << " " <<
                    sizeof(info->room_to_write) << ".";
            throw IncompatibleLockFile(ss.str());
        }
#endif
        // Even though fields match wrt alignment and size, there may still be
        // incompatibilities between implementations, so lets ask one of the
        // mutexes if it thinks it'll work.
        //
        // FIXME: Calling util::RobustMutex::is_valid() on a mutex object of
        // unknown, and possibly invalid state has undefined behaviour, and is
        // therfore dangerous. It should not be done.
        //
        // FIXME: This check tries to lock the mutex, and only unlocks it if the
        // return value is zero. If pthread_mutex_trylock() fails with
        // EOWNERDEAD, this leads to deadlock during the following propper
        // attempt to lock. This cannot be fixed by also unlocking on failure
        // with EOWNERDEAD, because that would mark the mutex as consistent
        // again and prevent us from being notified below.

        m_writemutex.set_shared_part(info->shared_writemutex,m_lockfile_prefix,"write");
#ifdef REALM_ASYNC_DAEMON
        m_balancemutex.set_shared_part(info->shared_balancemutex,m_lockfile_prefix,"balance");
#endif
        m_controlmutex.set_shared_part(info->shared_controlmutex,m_lockfile_prefix,"control");

        // even though fields match wrt alignment and size, there may still be incompatibilities
        // between implementations, so lets ask one of the mutexes if it thinks it'll work.
        if (!m_controlmutex.is_valid()) {
            throw IncompatibleLockFile("Control mutex is invalid.");
        }

        // OK! lock file appears valid. We can now continue operations under the protection
        // of the controlmutex. The controlmutex protects the following activities:
        // - attachment of the database file
        // - start of the async daemon
        // - stop of the async daemon
        // - SharedGroup beginning/ending a session
        // - Waiting for and signalling database changes
        {
            std::lock_guard<InterprocessMutex> lock(m_controlmutex); // Throws
            // we need a thread-local copy of the number of ringbuffer entries in order
            // to later detect concurrent expansion of the ringbuffer.
            m_local_max_entry = info->readers.get_num_entries();

            // We need to map the info file once more for the readers part
            // since that part can be resized and as such remapped which
            // could move our mutexes (which we don't want to risk moving while
            // they are locked)
            size_t reader_info_size =
                sizeof(SharedInfo) + info->readers.compute_required_space(m_local_max_entry);
            m_reader_map.map(m_file, File::access_ReadWrite, reader_info_size, File::map_NoSync);
            File::UnmapGuard fug_2(m_reader_map);

            // proceed to initialize versioning and other metadata information related to
            // the database. Also create the database if we're beginning a new session
            bool begin_new_session = (info->num_participants == 0);
            SlabAlloc::Config cfg;
            cfg.session_initiator = begin_new_session;
            cfg.is_shared = true;
            cfg.read_only = false;
            cfg.skip_validate = !begin_new_session;

            // only the session initiator is allowed to create the database, all other
            // must assume that it already exists.
            cfg.no_create = begin_new_session ? no_create_file : true;

            // if we're opening a MemOnly file that isn't already opened by
            // someone else then it's a file which should have been deleted on
            // close previously, but wasn't (perhaps due to the process crashing)
            cfg.clear_file = durability == durability_MemOnly && begin_new_session;

            cfg.encryption_key = encryption_key;
            ref_type top_ref;
            try {
                top_ref = alloc.attach_file(path, cfg); // Throws
            }
            catch (SlabAlloc::Retry&) {
                continue;
            }

            // Determine target file format version for session (upgrade
            // required if greater than file format version of attached file).
            using gf = _impl::GroupFriend;
            int current_file_format_version = gf::get_file_format_version(m_group);
            target_file_format_version =
                gf::get_target_file_format_version_for_session(current_file_format_version,
                                                               history_type);

            if (begin_new_session) {
                // Determine version (snapshot number) and check history type
                // compatibility
                version_type version = 0;
                int stored_history_type = 0;
                gf::get_version_and_history_type(alloc, top_ref, version, stored_history_type);
                bool good_history_type = false;
                switch (history_type) {
                    case Replication::hist_None:
                    case Replication::hist_OutOfRealm:
                        good_history_type = (stored_history_type == Replication::hist_None);
                        break;
                    case Replication::hist_InRealm:
                        good_history_type = (stored_history_type == Replication::hist_InRealm ||
                                             stored_history_type == Replication::hist_None);
                        break;
                    case Replication::hist_Sync:
                        good_history_type =
                            ((stored_history_type == Replication::hist_Sync) ||
                             (stored_history_type == Replication::hist_None && top_ref == 0));
                }
                if (!good_history_type)
                    throw InvalidDatabase("Bad or incompatible history type", path);

                if (Replication* repl = gf::get_replication(m_group))
                    repl->initiate_session(version); // Throws

#ifndef _WIN32
                if (encryption_key) {
                    static_assert(sizeof(pid_t) <= sizeof(uint64_t), "process identifiers too large");
                    info->session_initiator_pid = uint_fast64_t(getpid());
                }
#endif

                info->file_format_version = uint_fast8_t(target_file_format_version);

                // Initially there is a single version in the file
                info->number_of_versions = 1;

                info->latest_version_number = version;

                SharedInfo* r_info = m_reader_map.get_addr();
                size_t file_size = alloc.get_baseline();
                r_info->init_versioning(top_ref, file_size, version);
            }
            else { // Not the session initiator
                // Durability setting must be consistent across a session. An
                // inconsistency is a logic error, as the user is required to
                // make sure that all possible concurrent session participants
                // use the same durability setting for the same Realm file.
                if (info->durability != durability)
                    throw LogicError(LogicError::mixed_durability);

                // History type must be consistent across a session. An
                // inconsistency is a logic error, as the user is required to
                // make sure that all possible concurrent session participants
                // use the same history type for the same Realm file.
                if (info->history_type != history_type)
                    throw LogicError(LogicError::mixed_history_type);

#ifndef _WIN32
                if (encryption_key && info->session_initiator_pid != uint64_t(getpid()))
                    throw std::runtime_error(path + ": Encrypted interprocess sharing is currently unsupported");
#endif

                // We need per session agreement among all participants on the
                // target Realm file format. From a technical perspective, the
                // best way to ensure that, would be to require a bumping of the
                // SharedInfo file format version on any change that could lead
                // to a different result from
                // get_target_file_format_for_session() given the same current
                // Realm file format version and the same history type, as that
                // would prevent the outcome of the Realm opening process from
                // depending on race conditions. However, for practical reasons,
                // we shall instead simply check that there is agreement, and
                // throw the same kind of exception, as would have been thrown
                // with a bumped SharedInfo file format version, if there isn't.
                if (info->file_format_version != target_file_format_version) {
                    std::stringstream ss;
                    ss << "File format version deosn't match: " << info->file_format_version << " " <<
                        target_file_format_version << ".";
                    throw IncompatibleLockFile(ss.str());
                }
            }

#ifndef _WIN32
            m_new_commit_available.set_shared_part(info->new_commit_available,m_lockfile_prefix,"new_commit");
#ifdef REALM_ASYNC_DAEMON
            m_daemon_becomes_ready.set_shared_part(info->daemon_becomes_ready,m_lockfile_prefix,"daemon_ready");
            m_work_to_do.set_shared_part(info->work_to_do,m_lockfile_prefix,"work_ready");
            m_room_to_write.set_shared_part(info->room_to_write,m_lockfile_prefix,"allow_write");
            // In async mode, we need to make sure the daemon is running and ready:
            if (durability == durability_Async && !is_backend) {
                while (info->daemon_ready == 0) {
                    if (info->daemon_started == 0) {
                        spawn_daemon(path);
                        info->daemon_started = 1;
                    }
                    // FIXME: It might be more robust to sleep a little, then restart the loop
                    // std::cerr << "Waiting for daemon" << std::endl;
                    m_daemon_becomes_ready.wait(m_controlmutex, 0);
                    // std::cerr << " - notified" << std::endl;
                }
            }
            // std::cerr << "daemon should be ready" << std::endl;
#endif // REALM_ASYNC_DAEMON
#endif // !defined _WIN32

            // Set initial version so we can track if other instances
            // change the db
            m_read_lock.m_version = get_version_of_latest_snapshot();

            // make our presence noted:
            ++info->num_participants;

            // Initially wait_for_change is enabled
            m_wait_for_change_enabled = true;

            // Keep the mappings and file open:
            fug_2.release(); // Do not unmap
            fug_1.release(); // Do not unmap
            fcg.release(); // Do not close
        }
        break;
    }

    m_transact_stage = transact_Ready;
    // std::cerr << "open completed" << std::endl;

#ifdef REALM_ASYNC_DAEMON
    if (durability == durability_Async) {
        if (is_backend) {
            do_async_commits();
        }
    }
#else
    static_cast<void>(is_backend);
#endif

    try {
        using gf = _impl::GroupFriend;
        int current_file_format_version = gf::get_file_format_version(m_group);
        if (current_file_format_version == 0) {
            // If the current file format is still undecided, no upgrade is
            // necessary, but we still need to make the chosen file format
            // visible to the rest of the core library by updating that value
            // that will be subsequently returned by
            // Group::get_file_format_version(). For this to work, all session
            // participants must adopt the chosen target Realm file format when
            // the stored file format version is zero regardless of the version
            // of the core library used.
            gf::set_file_format_version(m_group, target_file_format_version);
        }
        else {
            upgrade_file_format(allow_upgrafe_file_format, target_file_format_version); // Throws
        }
    }
    catch (...) {
        close();
        throw;
    }
}


bool SharedGroup::compact()
{
    // FIXME: ExcetionSafety: This function must be rewritten with exception
    // safety in mind.

    // Verify that the database file is attached
    if (is_attached() == false) {
        throw std::runtime_error(m_db_path + ": compact must be done on an open/attached SharedGroup");
    }
    // Verify that preconditions for compacting is met:
    if (m_transact_stage != transact_Ready) {
        throw std::runtime_error(m_db_path + ": compact is not supported whithin a transaction");
    }
    std::string tmp_path = m_db_path + ".tmp_compaction_space";
    SharedInfo* info = m_file_map.get_addr();
    std::lock_guard<InterprocessMutex> lock(m_controlmutex); // Throws
    if (info->num_participants > 1)
        return false;

    // group::write() will throw if the file already exists.
    // To prevent this, we have to remove the file (should it exist)
    // before calling group::write().
    File::try_remove(tmp_path);

    // Using begin_read here ensures that we have access to the latest entry
    // in the ringbuffer. We need to have access to that later to update top_ref and file_size.
    begin_read(); // Throws

    // Compact by writing a new file holding only live data, then renaming the new file
    // so it becomes the database file, replacing the old one in the process.
    File file;
    file.open(tmp_path, File::access_ReadWrite, File::create_Must, 0);
    m_group.write(file, m_key, info->latest_version_number);
    // Data needs to be flushed to the disk before renaming.
    bool disable_sync = get_disable_sync_to_disk();
    if (!disable_sync)
        file.sync(); // Throws
    // FIXME: Forgetting to check the return value of standard library
    // rename(). Solve the problem by using `util::File::move()` instead.
    rename(tmp_path.c_str(), m_db_path.c_str());
    {
        SharedInfo* r_info = m_reader_map.get_addr();
        Ringbuffer::ReadCount& rc = const_cast<Ringbuffer::ReadCount&>(r_info->readers.get_last());
        REALM_ASSERT_3(rc.version, ==, info->latest_version_number);
        static_cast<void>(rc); // rc unused if ENABLE_ASSERTION is unset
    }
    end_read();

    SlabAlloc& alloc = m_group.m_alloc;

    // close and reopen the database file.
    alloc.detach();
    SlabAlloc::Config cfg;
    cfg.skip_validate = true;
    cfg.no_create = true;
    cfg.is_shared = true;
    cfg.session_initiator = true;
    cfg.encryption_key = m_key;
    ref_type top_ref = alloc.attach_file(m_db_path, cfg);
    size_t file_size = alloc.get_baseline();
    using gf = _impl::GroupFriend;
    REALM_ASSERT(gf::get_file_format_version(m_group) == 0 ||
                 gf::get_file_format_version(m_group) == info->file_format_version);
    gf::set_file_format_version(m_group, info->file_format_version);

    // update the versioning info to match
    SharedInfo* r_info = m_reader_map.get_addr();
    Ringbuffer::ReadCount& rc = const_cast<Ringbuffer::ReadCount&>(r_info->readers.get_last());
    REALM_ASSERT_3(rc.version, ==, info->latest_version_number);
    rc.filesize = file_size;
    rc.current_top = top_ref;
    return true;
}

uint_fast64_t SharedGroup::get_number_of_versions()
{
    SharedInfo* info = m_file_map.get_addr();
    std::lock_guard<InterprocessMutex> lock(m_controlmutex); // Throws
    return info->number_of_versions;
}

SharedGroup::~SharedGroup() noexcept
{
    close();
}

void SharedGroup::close() noexcept
{
    if (!is_attached())
        return;

    switch (m_transact_stage) {
        case transact_Ready:
            break;
        case transact_Reading:
            end_read();
            break;
        case transact_Writing:
            rollback();
            break;
    }
    m_group.detach();
    m_transact_stage = transact_Ready;
    SharedInfo* info = m_file_map.get_addr();
    {
        std::lock_guard<InterprocessMutex> lock(m_controlmutex);

        if (m_group.m_alloc.is_attached())
            m_group.m_alloc.detach();

        --info->num_participants;
        bool end_of_session = info->num_participants == 0;
        // std::cerr << "closing" << std::endl;
        if (end_of_session) {

            // If the db file is just backing for a transient data structure,
            // we can delete it when done.
            if (info->durability == durability_MemOnly) {
                try {
                    util::File::remove(m_db_path.c_str());
                }
                catch(...) {} // ignored on purpose.
            }
            using gf = _impl::GroupFriend;
            if (Replication* repl = gf::get_replication(m_group))
                repl->terminate_session();
        }
    }
#ifndef _WIN32
    m_room_to_write.close();
    m_work_to_do.close();
    m_daemon_becomes_ready.close();
    m_new_commit_available.close();
#endif
    m_file.unlock();
    // info->~SharedInfo(); // DO NOT Call destructor
    m_file.close();
    m_file_map.unmap();
    m_reader_map.unmap();
}

bool SharedGroup::has_changed()
{
    bool changed = m_read_lock.m_version != get_version_of_latest_snapshot();
    return changed;
}

#ifndef _WIN32
bool SharedGroup::wait_for_change()
{
    SharedInfo* info = m_file_map.get_addr();
    std::lock_guard<InterprocessMutex> lock(m_controlmutex);
    while (m_read_lock.m_version == info->latest_version_number && m_wait_for_change_enabled) {
        m_new_commit_available.wait(m_controlmutex, 0);
    }
    return m_read_lock.m_version != info->latest_version_number;
}


void SharedGroup::wait_for_change_release()
{
    std::lock_guard<InterprocessMutex> lock(m_controlmutex);
    m_wait_for_change_enabled = false;
    m_new_commit_available.notify_all();
}


void SharedGroup::enable_wait_for_change()
{
    std::lock_guard<InterprocessMutex> lock(m_controlmutex);
    m_wait_for_change_enabled = true;
}

#ifdef REALM_ASYNC_DAEMON
void SharedGroup::do_async_commits()
{
    bool shutdown = false;
    SharedInfo* info = m_file_map.get_addr();

    // We always want to keep a read lock on the last version
    // that was commited to disk, to protect it against being
    // overwritten by commits being made to memory by others.
    {
        VersionID version_id = VersionID(); // Latest available snapshot
        grab_read_lock(m_read_lock, version_id); // Throws
    }
    // we must treat version and version_index the same way:
    {
        std::lock_guard<InterprocessMutex> lock(m_controlmutex);
        info->free_write_slots = max_write_slots;
        info->daemon_ready = 1;
        m_daemon_becomes_ready.notify_all();
    }
    using gf = _impl::GroupFriend;
    gf::detach(m_group);

    while(true) {
        if (m_file.is_removed()) { // operator removed the lock file. take a hint!

            shutdown = true;
#ifdef REALM_ENABLE_LOGFILE
            std::cerr << "Lock file removed, initiating shutdown" << std::endl;
#endif
        }

        bool is_same;
        ReadLockInfo next_read_lock = m_read_lock;
        {
            // detect if we're the last "client", and if so, shutdown (must be under lock):
            std::lock_guard<InterprocessMutex> lock2(m_writemutex);
            std::lock_guard<InterprocessMutex> lock(m_controlmutex);
            version_type old_version = next_read_lock.m_version;
            VersionID version_id = VersionID(); // Latest available snapshot
            grab_read_lock(next_read_lock, version_id);
            is_same = (next_read_lock.m_version == old_version);
            if (is_same && (shutdown || info->num_participants == 1)) {
#ifdef REALM_ENABLE_LOGFILE
                std::cerr << "Daemon exiting nicely" << std::endl << std::endl;
#endif
                release_read_lock(next_read_lock);
                release_read_lock(m_read_lock);
                info->daemon_started = 0;
                info->daemon_ready = 0;
                return;
            }
        }

        if (!is_same) {

#ifdef REALM_ENABLE_LOGFILE
            std::cerr << "Syncing from version " << m_read_lock.m_version
                 << " to " << next_read_lock.m_version << std::endl;
#endif
            GroupWriter writer(m_group);
            writer.commit(next_read_lock.m_top_ref);

#ifdef REALM_ENABLE_LOGFILE
            std::cerr << "..and Done" << std::endl;
#endif
        }

        // Now we can release the version that was previously commited
        // to disk and just keep the lock on the latest version.
        release_read_lock(m_read_lock);
        m_read_lock = next_read_lock;

        m_balancemutex.lock();

        // We have caught up with the writers, let them know that there are
        // now free write slots, wakeup any that has been suspended.
        uint16_t free_write_slots = info->free_write_slots;
        info->free_write_slots = max_write_slots;
        if (free_write_slots <= 0) {
            m_room_to_write.notify_all();
        }

        // If we have plenty of write slots available, relax and wait a bit before syncing
        if (free_write_slots > relaxed_sync_threshold) {
            timespec ts;
            timeval tv;
            // clock_gettime(CLOCK_REALTIME, &ts); <- would like to use this, but not there on mac
            gettimeofday(&tv, nullptr);
            ts.tv_sec = tv.tv_sec;
            ts.tv_nsec = tv.tv_usec * 1000;
            ts.tv_nsec += 10000000; // 10 msec
            if (ts.tv_nsec >= 1000000000) { // overflow
                ts.tv_nsec -= 1000000000;
                ts.tv_sec += 1;
            }

            // no timeout support if the condvars are only emulated, so this will assert
            m_work_to_do.wait(m_balancemutex, &ts);
        }
        m_balancemutex.unlock();

    }
}
#endif // REALM_ASYNC_DAEMON
#endif // _WIN32


void SharedGroup::upgrade_file_format(bool allow_file_format_upgrade,
                                      int target_file_format_version)
{
    // In a multithreaded scenario multiple threads may set upgrade = true, but
    // that is ok, because the condition is later rechecked in a fully reliable
    // way inside a transaction.

    // First a non-threadsafe but fast check
    using gf = _impl::GroupFriend;
    int current_file_format_version = gf::get_file_format_version(m_group);
    REALM_ASSERT(current_file_format_version <= target_file_format_version);
    bool maybe_upgrade = (current_file_format_version < target_file_format_version);
    if (maybe_upgrade) {
#ifdef REALM_DEBUG
        // This sleep() only exists in order to increase the quality of the
        // TEST(Upgrade_Database_2_3_Writes_New_File_Format_new) unit test.
        // The unit test creates multiple threads that all call
        // upgrade_file_format() simultaneously. This sleep() then acts like
        // a simple thread barrier that makes sure the threads meet here, to
        // increase the likelyhood of detecting any potential race problems.
        // See the unit test for details.
#ifdef _WIN32
        _sleep(200);
#else
        // sleep() takes seconds and usleep() is deprecated, so use nanosleep()
        timespec ts;
        ts.tv_sec = 0;
        ts.tv_nsec = 200000000;
        nanosleep(&ts, 0);
#endif
#endif

        WriteTransaction wt(*this);
        int current_file_format_version_2 = gf::get_committed_file_format_version(m_group);
        // The file must either still be using its initial file_format or have
        // been upgraded already to the chosen target file format via a
        // concurrent SharedGroup object.
        REALM_ASSERT(current_file_format_version_2 == current_file_format_version ||
                     current_file_format_version_2 == target_file_format_version);
        bool need_upgrade = (current_file_format_version_2 < target_file_format_version);
        if (need_upgrade) {
            if (!allow_file_format_upgrade)
                throw FileFormatUpgradeRequired();
            gf::upgrade_file_format(m_group, target_file_format_version); // Throws
            // Note: The file format version stored in in the Realm file will be
            // updated to the new file format version as part of the following
            // commit operation. This happens in GroupWriter::commit().
            commit(); // Throws
        }
        else {
            // If somebody else has already performed the upgrade, we still need
            // to inform the rest of the core library about the new file format
            // of the attached file.
            gf::set_file_format_version(m_group, target_file_format_version);
        }
    }
}


SharedGroup::VersionID SharedGroup::get_version_of_current_transaction()
{
    return VersionID(m_read_lock.m_version, m_read_lock.m_reader_idx);
}


void SharedGroup::release_read_lock(ReadLockInfo& read_lock) noexcept
{
    SharedInfo* r_info = m_reader_map.get_addr();
    const Ringbuffer::ReadCount& r = r_info->readers.get(read_lock.m_reader_idx);
    atomic_double_dec(r.count); // <-- most of the exec time spent here
}


void SharedGroup::grab_read_lock(ReadLockInfo& read_lock, VersionID version_id)
{
    if (version_id.version == std::numeric_limits<version_type>::max()) {
        for (;;) {
            SharedInfo* r_info = m_reader_map.get_addr();
            read_lock.m_reader_idx = r_info->readers.last();
            if (grow_reader_mapping(read_lock.m_reader_idx)) { // Throws
                // remapping takes time, so retry with a fresh entry
                continue;
            }
            r_info = m_reader_map.get_addr();
            const Ringbuffer::ReadCount& r = r_info->readers.get(read_lock.m_reader_idx);
            // if the entry is stale and has been cleared by the cleanup process,
            // we need to start all over again. This is extremely unlikely, but possible.
            if (! atomic_double_inc_if_even(r.count)) // <-- most of the exec time spent here!
                continue;
            read_lock.m_version   = r.version;
            read_lock.m_top_ref   = to_size_t(r.current_top);
            read_lock.m_file_size = to_size_t(r.filesize);
            return;
        }
    }

    for (;;) {
        SharedInfo* r_info = m_reader_map.get_addr();
        read_lock.m_reader_idx = version_id.index;
        if (grow_reader_mapping(read_lock.m_reader_idx)) { // Throws
            // remapping takes time, so retry with a fresh entry
            continue;
        }
        r_info = m_reader_map.get_addr();
        const Ringbuffer::ReadCount& r = r_info->readers.get(read_lock.m_reader_idx);

        // if the entry is stale and has been cleared by the cleanup process,
        // the requested version is no longer available
        while (! atomic_double_inc_if_even(r.count)) { // <-- most of the exec time spent here!
            // we failed to lock the version. This could be because the version
            // is being cleaned up, but also because the cleanup is probing for access
            // to it. If it's being probed, the tail ptr of the ringbuffer will point
            // to it. If so we retry. If the tail ptr points somewhere else, the entry
            // has been cleaned up.
            if (& r_info->readers.get_oldest() != &r)
	        throw BadVersion();
        }
        // we managed to lock an entry in the ringbuffer, but it may be so old that
        // the version doesn't match the specific request. In that case we must release and fail
        if (r.version != version_id.version) {
            atomic_double_dec(r.count); // <-- release
            throw BadVersion();
        }
        read_lock.m_version   = r.version;
        read_lock.m_top_ref   = to_size_t(r.current_top);
        read_lock.m_file_size = to_size_t(r.filesize);
        return;
    }
}


const Group& SharedGroup::begin_read(VersionID version_id)
{
    if (m_transact_stage != transact_Ready)
        throw LogicError(LogicError::wrong_transact_state);

    bool writable = false;
    do_begin_read(version_id, writable); // Throws

    m_transact_stage = transact_Reading;
    return m_group;
}


void SharedGroup::end_read() noexcept
{
    if (m_transact_stage == transact_Ready)
        return; // Idempotency

    if (m_transact_stage != transact_Reading)
        throw LogicError(LogicError::wrong_transact_state);

    do_end_read();

    m_transact_stage = transact_Ready;
}


Group& SharedGroup::begin_write()
{
    if (m_transact_stage != transact_Ready)
        throw LogicError(LogicError::wrong_transact_state);

    do_begin_write(); // Throws
    try {
        // We can be sure that do_begin_read() will bind to the latest snapshot,
        // since no other write transaction can be initated while we hold the
        // write mutex.
        VersionID version_id = VersionID(); // Latest available snapshot
        bool writable = true;
        do_begin_read(version_id, writable); // Throws

        if (Replication* repl = m_group.get_replication()) {
            version_type current_version = m_read_lock.m_version;
            bool history_updated = false;
            repl->initiate_transact(current_version, history_updated); // Throws
        }
    }
    catch (...) {
        do_end_write();
        throw;
    }

    m_transact_stage = transact_Writing;
    return m_group;
}


SharedGroup::version_type SharedGroup::commit()
{
    if (m_transact_stage != transact_Writing)
        throw LogicError(LogicError::wrong_transact_state);

    REALM_ASSERT(m_group.is_attached());

    version_type new_version = do_commit(); // Throws
    do_end_write();
    do_end_read();

    m_transact_stage = transact_Ready;
    return new_version;
}


void SharedGroup::rollback() noexcept
{
    if (m_transact_stage == transact_Ready)
        return; // Idempotency

    if (m_transact_stage != transact_Writing)
        throw LogicError(LogicError::wrong_transact_state);

    do_end_write();
    do_end_read();

    if (Replication* repl = m_group.get_replication())
        repl->abort_transact();

    m_transact_stage = transact_Ready;
}


void SharedGroup::do_begin_read(VersionID version_id, bool writable)
{
    // FIXME: BadVersion must be thrown in every case where the specified
    // version is not tethered in accordance with the documentation of
    // begin_read().

    grab_read_lock(m_read_lock, version_id); // Throws

    ReadLockUnlockGuard g(*this, m_read_lock);

    using gf = _impl::GroupFriend;
    gf::attach_shared(m_group, m_read_lock.m_top_ref, m_read_lock.m_file_size, writable); // Throws

    g.release();
}


void SharedGroup::do_end_read() noexcept
{
    REALM_ASSERT(m_read_lock.m_version != std::numeric_limits<version_type>::max());
    release_read_lock(m_read_lock);
    using gf = _impl::GroupFriend;
    gf::detach(m_group);
}


void SharedGroup::do_begin_write()
{
<<<<<<< HEAD
    SharedInfo* info = m_file_map.get_addr();
=======
>>>>>>> 0778303a
    // Get write lock
    // Note that this will not get released until we call
    // commit() or rollback()
    m_writemutex.lock(); // Throws

    if (info->commit_in_critical_phase)
        throw std::runtime_error("need to restart everything");

#ifdef REALM_ASYNC_DAEMON
    SharedInfo* info = m_file_map.get_addr();
    if (info->durability == durability_Async) {

        m_balancemutex.lock(); // Throws

        // if we are running low on write slots, kick the sync daemon
        if (info->free_write_slots < relaxed_sync_threshold)
            m_work_to_do.notify();
        // if we are out of write slots, wait for the sync daemon to catch up
        while (info->free_write_slots <= 0) {
            m_room_to_write.wait(m_balancemutex, 0);
        }

        info->free_write_slots--;
        m_balancemutex.unlock();
    }
#endif // _WIN32
}


void SharedGroup::do_end_write() noexcept
{
    m_writemutex.unlock();
}


Replication::version_type SharedGroup::do_commit()
{
    REALM_ASSERT(m_transact_stage == transact_Writing);

    SharedInfo* r_info = m_reader_map.get_addr();

    version_type current_version = r_info->get_current_version_unchecked();
    version_type new_version = current_version + 1;
    r_info->commit_in_critical_phase = 1;
    if (Replication* repl = m_group.get_replication()) {
        // If Replication::prepare_commit() fails, then the entire transaction
        // fails. The application then has the option of terminating the
        // transaction with a call to SharedGroup::rollback(), which in turn
        // must call Replication::abort_transact().
        new_version = repl->prepare_commit(current_version); // Throws
        try {
            low_level_commit(new_version); // Throws
        }
        catch (...) {
            repl->abort_transact();
            r_info = m_reader_map.get_addr();
            r_info->commit_in_critical_phase = 0;
            throw;
        }
        repl->finalize_commit();
    }
    else {
        low_level_commit(new_version); // Throws
    }
    r_info = m_reader_map.get_addr();
    r_info->commit_in_critical_phase = 0;
    return new_version;
}


SharedGroup::version_type SharedGroup::commit_and_continue_as_read()
{
    if (m_transact_stage != transact_Writing)
        throw LogicError(LogicError::wrong_transact_state);

    util::LockGuard lg(m_handover_lock);
    version_type version = do_commit(); // Throws

    // advance read lock but dont update accessors:
    // As this is done under lock, along with the addition above of the newest commit,
    // we know for certain that the read lock we will grab WILL refer to our own newly
    // completed commit.
    release_read_lock(m_read_lock);

    VersionID version_id = VersionID(); // Latest available snapshot
    grab_read_lock(m_read_lock, version_id); // Throws

    do_end_write();

    // Free memory that was allocated during the write transaction.
    using gf = _impl::GroupFriend;
    gf::reset_free_space_tracking(m_group); // Throws

    // Remap file if it has grown, and update refs in underlying node structure
    gf::remap_and_update_refs(m_group, m_read_lock.m_top_ref, m_read_lock.m_file_size); // Throws

    m_transact_stage = transact_Reading;

    return version;
}


bool SharedGroup::grow_reader_mapping(uint_fast32_t index)
{
    using _impl::SimulatedFailure;
    SimulatedFailure::check(SimulatedFailure::shared_group__grow_reader_mapping); // Throws

    if (index >= m_local_max_entry) {
        // handle mapping expansion if required
        SharedInfo* r_info = m_reader_map.get_addr();
        m_local_max_entry = r_info->readers.get_num_entries();
        size_t info_size = sizeof(SharedInfo) + r_info->readers.compute_required_space(m_local_max_entry);
        // std::cout << "Growing reader mapping to " << infosize << std::endl;
        m_reader_map.remap(m_file, util::File::access_ReadWrite, info_size); // Throws
        return true;
    }
    return false;
}


SharedGroup::version_type SharedGroup::get_version_of_latest_snapshot()
{
    // As get_version_of_latest_snapshot() may be called outside of the write
    // mutex, another thread may be performing changes to the ringbuffer
    // concurrently. It may even cleanup and recycle the current entry from
    // under our feet, so we need to protect the entry by temporarily
    // incrementing the reader ref count until we've got a safe reading of the
    // version number.
    while (1) {
        uint_fast32_t index;
        SharedInfo* r_info;
        do {
            // make sure that the index we are about to dereference falls within
            // the portion of the ringbuffer that we have mapped - if not, extend
            // the mapping to fit.
            r_info = m_reader_map.get_addr();
            index = r_info->readers.last();
        }
        while (grow_reader_mapping(index)); // throws

        // now (double) increment the read count so that no-one cleans up the entry
        // while we read it.
        const Ringbuffer::ReadCount& r = r_info->readers.get(index);
        if (! atomic_double_inc_if_even(r.count)) {

            continue;
        }
        version_type version = r.version;
        // release the entry again:
        atomic_double_dec(r.count);
        return version;
    }
}


void SharedGroup::low_level_commit(uint_fast64_t new_version)
{
    SharedInfo* info = m_file_map.get_addr();

    // Version of oldest snapshot currently (or recently) bound in a transaction
    // of the current session.
    uint_fast64_t oldest_version;
    {
        SharedInfo* r_info = m_reader_map.get_addr();

        // the cleanup process may access the entire ring buffer, so make sure it is mapped.
        // this is not ensured as part of begin_read, which only makes sure that the current
        // last entry in the buffer is available.
        if (grow_reader_mapping(r_info->readers.get_num_entries())) { // throws
            r_info = m_reader_map.get_addr();
        }
        r_info->readers.cleanup();
        const Ringbuffer::ReadCount& rc = r_info->readers.get_oldest();
        oldest_version = rc.version;

        // Allow for trimming of the history. Some types of histories do not
        // need store changesets prior to the oldest bound snapshot.
        if (_impl::History* hist = get_history())
            hist->set_oldest_bound_version(oldest_version); // Throws
    }

    // Do the actual commit
    REALM_ASSERT(m_group.m_top.is_attached());
    REALM_ASSERT(oldest_version <= new_version);
    // info->readers.dump();
    GroupWriter out(m_group); // Throws
    out.set_versions(new_version, oldest_version);
    // Recursively write all changed arrays to end of file
    ref_type new_top_ref = out.write_group(); // Throws
    // std::cout << "Writing version " << new_version << ", Topptr " << new_top_ref
    //     << " Read lock at version " << oldest_version << std::endl;
    switch (DurabilityLevel(info->durability)) {
        case durability_Full:
            out.commit(new_top_ref); // Throws
            break;
        case durability_MemOnly:
        case durability_Async:
            // In durability_MemOnly mode, we just use the file as backing for
            // the shared memory. So we never actually flush the data to disk
            // (the OS may do so opportinisticly, or when swapping). So in this
            // mode the file on disk may very likely be in an invalid state.
            break;
    }
    size_t new_file_size = out.get_file_size();
    // Update reader info
    {
        SharedInfo* r_info = m_reader_map.get_addr();
        if (r_info->readers.is_full()) {
            // buffer expansion
            uint_fast32_t entries = r_info->readers.get_num_entries();
            entries = entries + 32;
            size_t new_info_size = sizeof(SharedInfo) + r_info->readers.compute_required_space( entries );
            // std::cout << "resizing: " << entries << " = " << new_info_size << std::endl;
            m_file.prealloc(0, new_info_size); // Throws
            m_reader_map.remap(m_file, util::File::access_ReadWrite, new_info_size); // Throws
            r_info = m_reader_map.get_addr();
            m_local_max_entry = entries;
            r_info->readers.expand_to(entries);
        }
        Ringbuffer::ReadCount& r = r_info->readers.get_next();
        r.current_top = new_top_ref;
        r.filesize    = new_file_size;
        r.version     = new_version;
        r_info->readers.use_next();
    }
    {
        std::lock_guard<InterprocessMutex> lock(m_controlmutex);
        info->number_of_versions = new_version - oldest_version + 1;
        info->latest_version_number = new_version;
#ifndef _WIN32
        m_new_commit_available.notify_all();
#endif
    }
}


void SharedGroup::reserve(size_t size)
{
    REALM_ASSERT(is_attached());
    // FIXME: There is currently no synchronization between this and
    // concurrent commits in progress. This is so because it is
    // believed that the OS guarantees race free behavior when
    // util::File::prealloc_if_supported() (posix_fallocate() on
    // Linux) runs concurrently with modfications via a memory map of
    // the file. This assumption must be verified though.
    m_group.m_alloc.reserve_disk_space(size); // Throws
}



std::unique_ptr<SharedGroup::Handover<LinkView>>
SharedGroup::export_linkview_for_handover(const LinkViewRef& accessor)
{
    LockGuard lg(m_handover_lock);
    if (m_transact_stage != transact_Reading) {
        throw LogicError(LogicError::wrong_transact_state);
    }
    std::unique_ptr<Handover<LinkView>> result(new Handover<LinkView>());
    LinkView::generate_patch(accessor, result->patch);
    result->clone = 0; // not used for LinkView - maybe specialize Handover<LinkView> ?
    result->version = get_version_of_current_transaction();
    return result;
}


LinkViewRef SharedGroup::import_linkview_from_handover(std::unique_ptr<Handover<LinkView>> handover)
{
    if (handover->version != get_version_of_current_transaction()) {
        throw BadVersion();
    }
    // move data
    LinkViewRef result = LinkView::create_from_and_consume_patch(handover->patch, m_group);
    return result;
}


std::unique_ptr<SharedGroup::Handover<Table>> SharedGroup::export_table_for_handover(const TableRef& accessor)
{
    LockGuard lg(m_handover_lock);
    if (m_transact_stage != transact_Reading) {
        throw LogicError(LogicError::wrong_transact_state);
    }
    std::unique_ptr<Handover<Table>> result(new Handover<Table>());
    Table::generate_patch(accessor, result->patch);
    result->clone = 0;
    result->version = get_version_of_current_transaction();
    return result;
}


TableRef SharedGroup::import_table_from_handover(std::unique_ptr<Handover<Table>> handover)
{
    if (handover->version != get_version_of_current_transaction()) {
        throw BadVersion();
    }
    TableRef result = Table::create_from_and_consume_patch(handover->patch, m_group);
    return result;
}
<|MERGE_RESOLUTION|>--- conflicted
+++ resolved
@@ -1635,17 +1635,16 @@
 
 void SharedGroup::do_begin_write()
 {
-<<<<<<< HEAD
     SharedInfo* info = m_file_map.get_addr();
-=======
->>>>>>> 0778303a
     // Get write lock
     // Note that this will not get released until we call
     // commit() or rollback()
     m_writemutex.lock(); // Throws
 
-    if (info->commit_in_critical_phase)
+    if (info->commit_in_critical_phase) {
+        m_writemutex.unlock();
         throw std::runtime_error("need to restart everything");
+    }
 
 #ifdef REALM_ASYNC_DAEMON
     SharedInfo* info = m_file_map.get_addr();
