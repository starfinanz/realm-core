/*************************************************************************
 *
 * REALM CONFIDENTIAL
 * __________________
 *
 *  [2011] - [2012] Realm Inc
 *  All Rights Reserved.
 *
 * NOTICE:  All information contained herein is, and remains
 * the property of Realm Incorporated and its suppliers,
 * if any.  The intellectual and technical concepts contained
 * herein are proprietary to Realm Incorporated
 * and its suppliers and may be covered by U.S. and Foreign Patents,
 * patents in process, and are protected by trade secret or copyright law.
 * Dissemination of this information or reproduction of this material
 * is strictly forbidden unless prior written permission is obtained
 * from Realm Incorporated.
 *
 **************************************************************************/

#ifndef _WIN32

#include "file_mapper.hpp"

#include <cerrno>
#include <sys/mman.h>

#include <realm/util/errno.hpp>

#if REALM_ENABLE_ENCRYPTION

#include "encrypted_file_mapping.hpp"

#include <memory>
#include <signal.h>
#include <sys/stat.h>
#include <unistd.h>
#include <string.h>
#include <atomic>

#include <realm/util/errno.hpp>
#include <realm/util/shared_ptr.hpp>
#include <realm/util/terminate.hpp>
#include <realm/util/thread.hpp>
#include <string.h> // for memset

#ifdef __APPLE__
#   include <mach/mach.h>
#   include <mach/exc.h>
#endif

#ifdef REALM_ANDROID
#include <linux/unistd.h>
#include <sys/syscall.h>
#endif

using namespace realm;
using namespace realm::util;

namespace {
<<<<<<< HEAD
=======
bool handle_access(void *addr);

#ifdef __APPLE__

#if defined(__x86_64__) || defined(__arm64__)
typedef int64_t NativeCodeType;
#define REALM_EXCEPTION_BEHAVIOR MACH_EXCEPTION_CODES|EXCEPTION_STATE_IDENTITY
#else
typedef int32_t NativeCodeType;
#define REALM_EXCEPTION_BEHAVIOR EXCEPTION_STATE_IDENTITY
#endif

// These structures and the message IDs mostly defined by the .def files included
// with the mach SDK, but parts of it are missing from the iOS SDK and on OS X
// you can only see either the 32-bit or 64-bit versions at a time, but we need
// both to be able to forward unhandled messages from our 64-bit handler to a
// 32-bit handler

#ifdef  __MigPackStructs
#   pragma pack(4)
#endif

template<typename CodeType>
struct ExceptionInfo {
    NDR_record_t NDR;
    exception_type_t exception;
    mach_msg_type_number_t codeCnt;
    CodeType code[2];
};

struct ExceptionSourceThread {
    mach_msg_body_t body;
    mach_msg_port_descriptor_t thread;
    mach_msg_port_descriptor_t task;
};

struct ExceptionState {
    int flavor;
    mach_msg_type_number_t old_stateCnt;
    natural_t old_state[224];
};

template<typename CodeType>
struct RaiseRequest {
    mach_msg_header_t head;
    ExceptionSourceThread thread;
    ExceptionInfo<CodeType> exception;

    typedef int has_thread;
};

template<typename CodeType>
struct RaiseStateRequest {
    mach_msg_header_t head;
    ExceptionInfo<CodeType> exception;
    ExceptionState state;

    typedef int has_state;
};

template<typename CodeType>
struct RaiseStateIdentityRequest {
    mach_msg_header_t head;
    ExceptionSourceThread thread;
    ExceptionInfo<CodeType> exception;
    ExceptionState state;

    typedef int has_thread;
    typedef int has_state;
};

#ifdef  __MigPackStructs
#   pragma pack()
#endif

enum MachExceptionMessageID {
    msg_Request = 2401,
    msg_RequestState = 2402,
    msg_RequestStateIdentity = 2403
};

// Our exception port and the one we replaced which we will forward anything we
// don't handle to
mach_port_t exception_port = MACH_PORT_NULL;
mach_port_t old_port = MACH_PORT_NULL;
exception_behavior_t old_behavior;
thread_state_flavor_t old_flavor;

void check_error(kern_return_t kr)
{
    if (kr != KERN_SUCCESS)
        REALM_TERMINATE(mach_error_string(kr));
}

void send_mach_msg(mach_msg_header_t *msg)
{
    kern_return_t kr = mach_msg(msg, MACH_SEND_MSG, msg->msgh_size,
                                0, MACH_PORT_NULL, // no reply needed
                                MACH_MSG_TIMEOUT_NONE, MACH_PORT_NULL);
    check_error(kr);
}

// Construct and send a reply to the given message
template<typename CodeType>
void send_reply(const RaiseStateIdentityRequest<CodeType>& request, kern_return_t ret_code)
{
    __Reply__exception_raise_state_identity_t reply;
    bzero(&reply, sizeof reply);

    mach_msg_size_t state_size = request.state.old_stateCnt * sizeof request.state.old_state[0];
    REALM_ASSERT_3(sizeof(reply.new_state), >=, state_size);

    reply.Head.msgh_bits = MACH_MSGH_BITS(MACH_MSGH_BITS_REMOTE(request.head.msgh_bits), 0);
    reply.Head.msgh_remote_port = request.head.msgh_remote_port;
    reply.Head.msgh_id = request.head.msgh_id + 100; // msgid of replies is request+100
    reply.NDR = request.exception.NDR;
    reply.RetCode = ret_code;
    reply.flavor = request.state.flavor;
    reply.new_stateCnt = request.state.old_stateCnt;
    memcpy(reply.new_state, request.state.old_state, state_size);

    // subtract the unused portion of the state from the message size
    reply.Head.msgh_size = sizeof reply - sizeof reply.new_state + state_size;

    send_mach_msg(&reply.Head);
}

template<typename CodeType>
void copy_state(const RaiseRequest<CodeType>&, const RaiseStateIdentityRequest<NativeCodeType>&)
{
    // RaiseRequest does not have state
}

template<template<typename>
class ForwardType, typename ForwardCodeType>
void copy_state(ForwardType<ForwardCodeType>& forward,
                const RaiseStateIdentityRequest<NativeCodeType>& request,
                typename ForwardType<ForwardCodeType>::has_state = 0)
{
    mach_msg_size_t state_size = request.state.old_stateCnt * sizeof request.state.old_state[0];
    REALM_ASSERT_3(sizeof(forward.state.old_state), >=, state_size);

    forward.state.flavor = old_flavor;
    if (old_flavor == request.state.flavor) {
        forward.state.old_stateCnt = request.state.old_stateCnt;
        memcpy(forward.state.old_state, request.state.old_state, state_size);
    }
    else {
        kern_return_t kr = thread_get_state(request.thread.thread.name,
                                            old_flavor,
                                            forward.state.old_state,
                                            &forward.state.old_stateCnt);
        check_error(kr);
    }

    forward.head.msgh_size -= sizeof request.state.old_state - state_size;
}

template<typename CodeType>
void copy_thread(const RaiseStateRequest<CodeType>&, const RaiseStateIdentityRequest<NativeCodeType>&)
{
    // RaiseStateRequest does not have a thread
}

template<template<typename>
class ForwardType, typename ForwardCodeType>
void copy_thread(ForwardType<ForwardCodeType>& forward,
                const RaiseStateIdentityRequest<NativeCodeType>& request,
                typename ForwardType<ForwardCodeType>::has_thread = 0)
{
    forward.thread.body = request.thread.body;
    forward.thread.thread = request.thread.thread;
    forward.thread.task = request.thread.task;
}

template<template<typename>
class ForwardType, typename ForwardCodeType>
void convert_and_forward_message(const RaiseStateIdentityRequest<NativeCodeType>& request, MachExceptionMessageID msg)
{
    ForwardType<ForwardCodeType> forward;
    forward.head = request.head;
    forward.head.msgh_id = msg;
    forward.head.msgh_size = sizeof forward;
    forward.head.msgh_local_port = old_port;
    forward.exception.NDR = request.exception.NDR;
    forward.exception.exception = request.exception.exception;
    forward.exception.codeCnt = request.exception.codeCnt;
    forward.exception.code[0] = static_cast<ForwardCodeType>(request.exception.code[0]);
    forward.exception.code[1] = static_cast<ForwardCodeType>(request.exception.code[1]);
    copy_thread(forward, request);
    copy_state(forward, request);

    // The 64-bit IDs are offset 4 from the enum values (which are the 32-bit IDs)
    if (sizeof forward.exception.code == 8)
        forward.head.msgh_id += 4;

    mach_msg_return_t mr = mach_msg(&forward.head,
                                    MACH_SEND_MSG,
                                    forward.head.msgh_size,
                                    0,
                                    MACH_PORT_NULL,
                                    MACH_MSG_TIMEOUT_NONE,
                                    MACH_PORT_NULL);
    if (mr != MACH_MSG_SUCCESS) {
        // Failed to message the old port, so just fall back to behaving as if
        // there was no old port
        send_reply(request, KERN_FAILURE);
        return;
    }
}

void handle_exception()
{
    // Wait for a message
    RaiseStateIdentityRequest<NativeCodeType> request;
    bzero(&request, sizeof request);
    request.head.msgh_local_port = exception_port;
    request.head.msgh_size = sizeof request;
    mach_msg_return_t mr = mach_msg(&request.head,
                                    MACH_RCV_MSG,
                                    0, request.head.msgh_size,
                                    exception_port,
                                    MACH_MSG_TIMEOUT_NONE,
                                    MACH_PORT_NULL);
    check_error(mr);

    if (request.exception.code[0] == KERN_PROTECTION_FAILURE) {
        if (handle_access(reinterpret_cast<void*>(request.exception.code[1]))) {
            // Tell the thread to retry the instruction that faulted and continue running
            send_reply(request, KERN_SUCCESS);
            return;
        }
    }

    // We couldn't handle this error, so forward it on to the handler we replaced

    if (old_port == MACH_PORT_NULL) {
        // There is none, so just fail to handle the message
        send_reply(request, KERN_FAILURE);
        return;
    }

    // The old handler may have asked for messages in a different format from
    // what we're using, so create a new message in that format and send it
    switch (old_behavior) {
        case EXCEPTION_DEFAULT:
            convert_and_forward_message<RaiseRequest, int32_t>(request, msg_Request);
            return;
        case exception_behavior_t(EXCEPTION_DEFAULT | MACH_EXCEPTION_CODES):
            convert_and_forward_message<RaiseRequest, int64_t>(request, msg_Request);
            return;
        case EXCEPTION_STATE:
            convert_and_forward_message<RaiseStateRequest, int32_t>(request, msg_RequestState);
            return;
        case exception_behavior_t(EXCEPTION_STATE | MACH_EXCEPTION_CODES):
            convert_and_forward_message<RaiseStateRequest, int64_t>(request, msg_RequestState);
            return;
        case EXCEPTION_STATE_IDENTITY:
            convert_and_forward_message<RaiseStateRequest, int32_t>(request, msg_RequestStateIdentity);
            return;
        case exception_behavior_t(EXCEPTION_STATE_IDENTITY | MACH_EXCEPTION_CODES):
            convert_and_forward_message<RaiseStateRequest, int64_t>(request, msg_RequestStateIdentity);
            return;
        default:
            REALM_TERMINATE("Unsupported exception behavior");
    }
}

void exception_handler_loop()
{
    while (true)
        handle_exception();
}

void install_handler()
{
    static bool has_installed_handler = false;
    if (has_installed_handler)
        return;
    has_installed_handler = true;

    // Create a port and ask to be able to read from it
    kern_return_t kr;
    kr = mach_port_allocate(mach_task_self(),
                            MACH_PORT_RIGHT_RECEIVE,
                            &exception_port);
    check_error(kr);

    kr = mach_port_insert_right(mach_task_self(),
                                exception_port, exception_port,
                                MACH_MSG_TYPE_MAKE_SEND);
    check_error(kr);

    // Atomically set our port as the handler for EXC_BAD_ACCESS and read the
    // old port so we can forward unhanlded errors to it
    mach_msg_type_number_t old_count;
    exception_mask_t old_mask;
    kr = task_swap_exception_ports(mach_task_self(),
                                   EXC_MASK_BAD_ACCESS,
                                   exception_port,
                                   REALM_EXCEPTION_BEHAVIOR,
                                   MACHINE_THREAD_STATE,
                                   &old_mask,
                                   &old_count,
                                   &old_port,
                                   &old_behavior,
                                   &old_flavor);
    check_error(kr);
    REALM_ASSERT_3(old_mask, ==, EXC_MASK_BAD_ACCESS);
    REALM_ASSERT_3(old_count, ==, 1);

    new Thread(exception_handler_loop);
}

#else // __APPLE__

#if defined(REALM_ANDROID) && defined(__LP64__)
// bionic's sigaction() is broken on arm64, so use the syscall directly
int sigaction_wrapper(int signal, const struct sigaction* new_action, struct sigaction* old_action) {
    __kernel_sigaction kernel_new_action;
    kernel_new_action.sa_flags = new_action->sa_flags;
    kernel_new_action.sa_handler = new_action->sa_handler;
    kernel_new_action.sa_mask = new_action->sa_mask;

    __kernel_sigaction kernel_old_action;
    int result = syscall(__NR_rt_sigaction, signal, &kernel_new_action,
                         &kernel_old_action, sizeof(sigset_t));
    old_action->sa_flags = kernel_old_action.sa_flags;
    old_action->sa_handler = kernel_old_action.sa_handler;
    old_action->sa_mask = kernel_old_action.sa_mask;

    return result;
}
#else
#define sigaction_wrapper sigaction
#endif

// The signal handlers which our handlers replaced, if any, for forwarding
// signals for segfaults outside of our encrypted pages
struct sigaction old_segv;
struct sigaction old_bus;

void* expected_si_addr;

enum {
    signal_test_state_Untested,
    signal_test_state_Works,
    signal_test_state_Broken
};

volatile sig_atomic_t signal_test_state = signal_test_state_Untested;

void signal_handler(int code, siginfo_t* info, void* ctx)
{
    if (signal_test_state == signal_test_state_Untested) {
        signal_test_state = info->si_addr == expected_si_addr ? signal_test_state_Works : signal_test_state_Broken;
        mprotect(expected_si_addr, page_size(), PROT_READ | PROT_WRITE);
        return;
    }

    if (handle_access(info->si_addr))
        return;

    // forward unhandled signals
    if (code == SIGSEGV) {
        if (old_segv.sa_sigaction)
            old_segv.sa_sigaction(code, info, ctx);
        else if (old_segv.sa_handler)
            old_segv.sa_handler(code);
        else
            REALM_TERMINATE("Segmentation fault");
    }
    else if (code == SIGBUS) {
        if (old_bus.sa_sigaction)
            old_bus.sa_sigaction(code, info, ctx);
        else if (old_bus.sa_handler)
            old_bus.sa_handler(code);
        else
            REALM_TERMINATE("Segmentation fault");
    }
    else
        REALM_TERMINATE("Segmentation fault");
}

void install_handler()
{
    static bool has_installed_handler = false;
    // Test failed before, just throw the exception
    if (signal_test_state == signal_test_state_Broken)
        throw EncryptionNotSupportedOnThisDevice();

    if (has_installed_handler)
        return;

    has_installed_handler = true;

    struct sigaction action;
    memset(&action, 0, sizeof(action));
    action.sa_sigaction = signal_handler;
    action.sa_flags = SA_SIGINFO;

    if (sigaction_wrapper(SIGSEGV, &action, &old_segv) != 0)
        REALM_TERMINATE("sigaction SEGV failed");
    if (sigaction_wrapper(SIGBUS, &action, &old_bus) != 0)
        REALM_TERMINATE("sigaction SIGBUS failed");

    // Test if the SIGSEGV handler is actually sent the address, as on some
    // devices it's always 0
    size_t size = page_size();

    // Allocate an unreadable/unwritable block of address space
    expected_si_addr = ::mmap(0, size, PROT_READ | PROT_WRITE, MAP_ANON | MAP_PRIVATE, -1, 0);
    if (expected_si_addr == MAP_FAILED) {
        int err = errno; // Eliminate any risk of clobbering
        throw std::runtime_error(get_errno_msg("mmap() failed: ", err));
    }

    // Should produce a SIGSEGV with si_addr = expected_si_addr
    mprotect(expected_si_addr, size, PROT_NONE);
    *static_cast<char *>(expected_si_addr) = 0;

    ::munmap(expected_si_addr, size);
    if (signal_test_state != signal_test_state_Works)
        throw EncryptionNotSupportedOnThisDevice();
}

#endif // __APPLE__

class SpinLockGuard {
public:
    SpinLockGuard(std::atomic<bool>& lock) : m_lock(lock)
    {
        while (m_lock.exchange(true, std::memory_order_acquire)) ;
    }

    ~SpinLockGuard()
    {
        m_lock.store(false, std::memory_order_release);
    }

private:
    std::atomic<bool>& m_lock;
};
>>>>>>> a214bb01

// A list of all of the active encrypted mappings for a single file
struct mappings_for_file {
    dev_t device;
    ino_t inode;
    SharedPtr<SharedFileInfo> info;
};

// Group the information we need to map a SIGSEGV address to an
// EncryptedFileMapping for the sake of cache-friendliness with 3+ active
// mappings (and no worse with only two
struct mapping_and_addr {
    SharedPtr<EncryptedFileMapping> mapping;
    void* addr;
    size_t size;
};

static util::Mutex mapping_mutex;
static std::vector<mapping_and_addr> mappings_by_addr;
static std::vector<mappings_for_file> mappings_by_file;

// If there's any active mappings when the program exits, deliberately leak them
// to avoid flushing things that were in the middle of being modified on a different thrad
struct AtExit {
    ~AtExit()
    {
        if (!mappings_by_addr.empty())
            (new std::vector<mapping_and_addr>)->swap(mappings_by_addr);
        if (!mappings_by_file.empty())
            (new std::vector<mappings_for_file>)->swap(mappings_by_file);
    }
} at_exit;

mapping_and_addr* find_mapping_for_addr(void* addr, size_t size)
{
    for (size_t i = 0; i < mappings_by_addr.size(); ++i) {
        mapping_and_addr& m = mappings_by_addr[i];
        if (m.addr == addr && m.size == size)
            return &m;
    }

    return 0;
}

void add_mapping(void* addr, size_t size, int fd, size_t file_offset,
                 File::AccessMode access, const char* encryption_key)
{
    struct stat st;
    if (fstat(fd, &st)) {
        int err = errno; // Eliminate any risk of clobbering
        throw std::runtime_error(get_errno_msg("fstat() failed: ", err));
    }

    if (st.st_size > 0 && static_cast<size_t>(st.st_size) < page_size())
        throw DecryptionFailed();

    LockGuard lock(mapping_mutex);

    std::vector<mappings_for_file>::iterator it;
    for (it = mappings_by_file.begin(); it != mappings_by_file.end(); ++it) {
        if (it->inode == st.st_ino && it->device == st.st_dev)
            break;
    }

    // Get the potential memory allocation out of the way so that mappings_by_addr.push_back can't throw
    mappings_by_addr.reserve(mappings_by_addr.size() + 1);

    if (it == mappings_by_file.end()) {
        mappings_by_file.reserve(mappings_by_file.size() + 1);

        fd = dup(fd);
        if (fd == -1) {
            int err = errno; // Eliminate any risk of clobbering
            throw std::runtime_error(get_errno_msg("dup() failed: ", err));
        }

        mappings_for_file f;
        f.device = st.st_dev;
        f.inode = st.st_ino;
        try {
            f.info = new SharedFileInfo(reinterpret_cast<const uint8_t*>(encryption_key), fd);
        }
        catch (...) {
            ::close(fd);
            throw;
        }

        mappings_by_file.push_back(f); // can't throw due to reserve() above
        it = mappings_by_file.end() - 1;
    }

    try {
        mapping_and_addr m;
        m.addr = addr;
        m.size = size;
        m.mapping = new EncryptedFileMapping(*it->info, file_offset, addr, size, access);
        mappings_by_addr.push_back(m); // can't throw due to reserve() above
    }
    catch (...) {
        if (it->info->mappings.empty()) {
            ::close(it->info->fd);
            mappings_by_file.erase(it);
        }
        throw;
    }
}

void remove_mapping(void* addr, size_t size)
{
    size = round_up_to_page_size(size);
    LockGuard lock(mapping_mutex);
    mapping_and_addr* m = find_mapping_for_addr(addr, size);
    if (!m)
        return;

    mappings_by_addr.erase(mappings_by_addr.begin() + (m - &mappings_by_addr[0]));
    for (std::vector<mappings_for_file>::iterator it = mappings_by_file.begin(); it != mappings_by_file.end(); ++it) {
        if (it->info->mappings.empty()) {
            if (::close(it->info->fd) != 0) {
                int err = errno; // Eliminate any risk of clobbering
                if (err == EBADF || err == EIO) // todo, how do we handle EINTR?
                    throw std::runtime_error(get_errno_msg("close() failed: ", err));
            }
            mappings_by_file.erase(it);
            break;
        }
    }
}

void* mmap_anon(size_t size)
{
#ifdef REALM_DEBUG_WITH_MPROTECT
    void* addr = ::mmap(0, size, PROT_NONE, MAP_ANON | MAP_PRIVATE, -1, 0);
#else
    void* addr = ::mmap(0, size, PROT_READ | PROT_WRITE, MAP_ANON | MAP_PRIVATE, -1, 0);
#endif
    if (addr == MAP_FAILED) {
        int err = errno; // Eliminate any risk of clobbering
        throw std::runtime_error(get_errno_msg("mmap() failed: ", err));
    }
    return addr;
}

} // anonymous namespace
#endif

namespace realm {
namespace util {


#if REALM_ENABLE_ENCRYPTION
// encryption_read_barrier() and encryption_write_barrier()
// FIXME: This approach is not performant enough. It uses locking and it requires traversing
// an inefficient datastructure merely for administrative purposes. It is ok to be expensive
// when encryption is actually triggered, but most calls to these methods are not expected
// to actually trigger any encryption activities. A performant solution is needed before
// we can release it (except, possibly, for investigation purposes).
void encryption_read_barrier(const void* addr, size_t size)
{
    LockGuard lock(mapping_mutex);
    for (size_t i = 0; i < mappings_by_addr.size(); ++i) {
        mapping_and_addr& m = mappings_by_addr[i];
        if (m.addr >= static_cast<const char*>(addr) + size 
            || static_cast<const char*>(m.addr) + m.size <= addr)
            continue;
#ifdef REALM_DEBUG_WITH_MPROTECT
        size_t mapped_size = round_up_to_page_size(size);
        void* mapped_start_addr = m.addr +
            (static_cast<const char*>(addr) - static_cast<const char*>(m.addr)) / page_size() * page_size();
        REALM_ASSERT(mprotect(mapped_start_addr, mapped_size, PROT_READ | PROT_WRITE) == 0);
#endif
        m.mapping->read_barrier(addr, size);
#ifdef REALM_DEBUG_WITH_MPROTECT
        REALM_ASSERT(mprotect(mapped_start_addr, mapped_size, PROT_READ) == 0);
#endif
    }
}

void encryption_write_barrier(const void* addr, size_t size)
{
    LockGuard lock(mapping_mutex);
    for (size_t i = 0; i < mappings_by_addr.size(); ++i) {
        mapping_and_addr& m = mappings_by_addr[i];
        if (m.addr >= static_cast<const char*>(addr) + size 
            || static_cast<const char*>(m.addr) + m.size <= addr)
            continue;

#ifdef REALM_DEBUG_WITH_MPROTECT
        size_t mapped_size = round_up_to_page_size(size);
        void* mapped_start_addr = m.addr +
            (static_cast<const char*>(addr) - static_cast<const char*>(m.addr)) / page_size() * page_size();
        REALM_ASSERT(mprotect(mapped_start_addr, mapped_size, PROT_READ | PROT_WRITE) == 0);
#endif
        m.mapping->write_barrier(addr, size);
    }
}

size_t round_up_to_page_size(size_t size) noexcept
{
    return (size + page_size() - 1) & ~(page_size() - 1);
}
#endif

void* mmap(int fd, size_t size, File::AccessMode access, size_t offset, const char* encryption_key)
{
#if REALM_ENABLE_ENCRYPTION
    if (encryption_key) {
        size = round_up_to_page_size(size);
        void* addr = mmap_anon(size);
        add_mapping(addr, size, fd, offset, access, encryption_key);
        return addr;
    }
    else
#else
    REALM_ASSERT(!encryption_key);
    static_cast<void>(encryption_key);
#endif
    {
        int prot = PROT_READ;
        switch (access) {
            case File::access_ReadWrite:
                prot |= PROT_WRITE;
                break;
            case File::access_ReadOnly:
                break;
        }

        void* addr = ::mmap(0, size, prot, MAP_SHARED, fd, offset);
        if (addr != MAP_FAILED)
            return addr;
    }

    int err = errno; // Eliminate any risk of clobbering
    throw std::runtime_error(get_errno_msg("mmap() failed: ", err));
}

void munmap(void* addr, size_t size) noexcept
{
#if REALM_ENABLE_ENCRYPTION
    remove_mapping(addr, size);
#endif
    if(::munmap(addr, size) != 0) {
        int err = errno;
        throw std::runtime_error(get_errno_msg("munmap() failed: ", err));
    }
}

void* mremap(int fd, size_t file_offset, void* old_addr, size_t old_size,
             File::AccessMode a, size_t new_size)
{
#if REALM_ENABLE_ENCRYPTION
    {
        LockGuard lock(mapping_mutex);
        size_t rounded_old_size = round_up_to_page_size(old_size);
        if (mapping_and_addr* m = find_mapping_for_addr(old_addr, rounded_old_size)) {
            size_t rounded_new_size = round_up_to_page_size(new_size);
            if (rounded_old_size == rounded_new_size)
                return old_addr;

            void* new_addr = mmap_anon(rounded_new_size);
            m->mapping->set(new_addr, rounded_new_size, file_offset);
            int i = ::munmap(old_addr, rounded_old_size);
            m->addr = new_addr;
            m->size = rounded_new_size;
            if (i != 0) {
                int err = errno;
                throw std::runtime_error(get_errno_msg("munmap() failed: ", err));
            }
            return new_addr;
        }
    }
#endif

#ifdef _GNU_SOURCE
    {
        void* new_addr = ::mremap(old_addr, old_size, new_size, MREMAP_MAYMOVE);
        if (new_addr != MAP_FAILED)
            return new_addr;
        int err = errno; // Eliminate any risk of clobbering
        if (err != ENOTSUP && err != ENOSYS)
            throw std::runtime_error(get_errno_msg("mremap(): failed: ", err));
    }
    // Fall back to no-mremap case if it's not supported
#endif

    void* new_addr = mmap(fd, new_size, a, file_offset, nullptr);
    if (::munmap(old_addr, old_size) != 0) {
        int err = errno;
        throw std::runtime_error(get_errno_msg("munmap() failed: ", err));
    }
    return new_addr;
}

void msync(void* addr, size_t size)
{
#if REALM_ENABLE_ENCRYPTION
    { // first check the encrypted mappings
        LockGuard lock(mapping_mutex);
        if (mapping_and_addr* m = find_mapping_for_addr(addr, round_up_to_page_size(size))) {
            m->mapping->flush();
            m->mapping->sync();
            return;
        }
    }
#endif

    // not an encrypted mapping

    // FIXME: on iOS/OSX fsync may not be enough to ensure crash safety.
    // Consider adding fcntl(F_FULLFSYNC). This most likely also applies to msync.
    //
    // See description of fsync on iOS here:
    // https://developer.apple.com/library/ios/documentation/System/Conceptual/ManPages_iPhoneOS/man2/fsync.2.html
    //
    // See also
    // https://developer.apple.com/library/ios/documentation/Cocoa/Conceptual/CoreData/Articles/cdPersistentStores.html
    // for a discussion of this related to core data.
    if (::msync(addr, size, MS_SYNC) != 0) {
        int err = errno; // Eliminate any risk of clobbering
        throw std::runtime_error(get_errno_msg("msync() failed: ", err));
    }
}

}
}

#endif // _WIN32<|MERGE_RESOLUTION|>--- conflicted
+++ resolved
@@ -58,452 +58,6 @@
 using namespace realm::util;
 
 namespace {
-<<<<<<< HEAD
-=======
-bool handle_access(void *addr);
-
-#ifdef __APPLE__
-
-#if defined(__x86_64__) || defined(__arm64__)
-typedef int64_t NativeCodeType;
-#define REALM_EXCEPTION_BEHAVIOR MACH_EXCEPTION_CODES|EXCEPTION_STATE_IDENTITY
-#else
-typedef int32_t NativeCodeType;
-#define REALM_EXCEPTION_BEHAVIOR EXCEPTION_STATE_IDENTITY
-#endif
-
-// These structures and the message IDs mostly defined by the .def files included
-// with the mach SDK, but parts of it are missing from the iOS SDK and on OS X
-// you can only see either the 32-bit or 64-bit versions at a time, but we need
-// both to be able to forward unhandled messages from our 64-bit handler to a
-// 32-bit handler
-
-#ifdef  __MigPackStructs
-#   pragma pack(4)
-#endif
-
-template<typename CodeType>
-struct ExceptionInfo {
-    NDR_record_t NDR;
-    exception_type_t exception;
-    mach_msg_type_number_t codeCnt;
-    CodeType code[2];
-};
-
-struct ExceptionSourceThread {
-    mach_msg_body_t body;
-    mach_msg_port_descriptor_t thread;
-    mach_msg_port_descriptor_t task;
-};
-
-struct ExceptionState {
-    int flavor;
-    mach_msg_type_number_t old_stateCnt;
-    natural_t old_state[224];
-};
-
-template<typename CodeType>
-struct RaiseRequest {
-    mach_msg_header_t head;
-    ExceptionSourceThread thread;
-    ExceptionInfo<CodeType> exception;
-
-    typedef int has_thread;
-};
-
-template<typename CodeType>
-struct RaiseStateRequest {
-    mach_msg_header_t head;
-    ExceptionInfo<CodeType> exception;
-    ExceptionState state;
-
-    typedef int has_state;
-};
-
-template<typename CodeType>
-struct RaiseStateIdentityRequest {
-    mach_msg_header_t head;
-    ExceptionSourceThread thread;
-    ExceptionInfo<CodeType> exception;
-    ExceptionState state;
-
-    typedef int has_thread;
-    typedef int has_state;
-};
-
-#ifdef  __MigPackStructs
-#   pragma pack()
-#endif
-
-enum MachExceptionMessageID {
-    msg_Request = 2401,
-    msg_RequestState = 2402,
-    msg_RequestStateIdentity = 2403
-};
-
-// Our exception port and the one we replaced which we will forward anything we
-// don't handle to
-mach_port_t exception_port = MACH_PORT_NULL;
-mach_port_t old_port = MACH_PORT_NULL;
-exception_behavior_t old_behavior;
-thread_state_flavor_t old_flavor;
-
-void check_error(kern_return_t kr)
-{
-    if (kr != KERN_SUCCESS)
-        REALM_TERMINATE(mach_error_string(kr));
-}
-
-void send_mach_msg(mach_msg_header_t *msg)
-{
-    kern_return_t kr = mach_msg(msg, MACH_SEND_MSG, msg->msgh_size,
-                                0, MACH_PORT_NULL, // no reply needed
-                                MACH_MSG_TIMEOUT_NONE, MACH_PORT_NULL);
-    check_error(kr);
-}
-
-// Construct and send a reply to the given message
-template<typename CodeType>
-void send_reply(const RaiseStateIdentityRequest<CodeType>& request, kern_return_t ret_code)
-{
-    __Reply__exception_raise_state_identity_t reply;
-    bzero(&reply, sizeof reply);
-
-    mach_msg_size_t state_size = request.state.old_stateCnt * sizeof request.state.old_state[0];
-    REALM_ASSERT_3(sizeof(reply.new_state), >=, state_size);
-
-    reply.Head.msgh_bits = MACH_MSGH_BITS(MACH_MSGH_BITS_REMOTE(request.head.msgh_bits), 0);
-    reply.Head.msgh_remote_port = request.head.msgh_remote_port;
-    reply.Head.msgh_id = request.head.msgh_id + 100; // msgid of replies is request+100
-    reply.NDR = request.exception.NDR;
-    reply.RetCode = ret_code;
-    reply.flavor = request.state.flavor;
-    reply.new_stateCnt = request.state.old_stateCnt;
-    memcpy(reply.new_state, request.state.old_state, state_size);
-
-    // subtract the unused portion of the state from the message size
-    reply.Head.msgh_size = sizeof reply - sizeof reply.new_state + state_size;
-
-    send_mach_msg(&reply.Head);
-}
-
-template<typename CodeType>
-void copy_state(const RaiseRequest<CodeType>&, const RaiseStateIdentityRequest<NativeCodeType>&)
-{
-    // RaiseRequest does not have state
-}
-
-template<template<typename>
-class ForwardType, typename ForwardCodeType>
-void copy_state(ForwardType<ForwardCodeType>& forward,
-                const RaiseStateIdentityRequest<NativeCodeType>& request,
-                typename ForwardType<ForwardCodeType>::has_state = 0)
-{
-    mach_msg_size_t state_size = request.state.old_stateCnt * sizeof request.state.old_state[0];
-    REALM_ASSERT_3(sizeof(forward.state.old_state), >=, state_size);
-
-    forward.state.flavor = old_flavor;
-    if (old_flavor == request.state.flavor) {
-        forward.state.old_stateCnt = request.state.old_stateCnt;
-        memcpy(forward.state.old_state, request.state.old_state, state_size);
-    }
-    else {
-        kern_return_t kr = thread_get_state(request.thread.thread.name,
-                                            old_flavor,
-                                            forward.state.old_state,
-                                            &forward.state.old_stateCnt);
-        check_error(kr);
-    }
-
-    forward.head.msgh_size -= sizeof request.state.old_state - state_size;
-}
-
-template<typename CodeType>
-void copy_thread(const RaiseStateRequest<CodeType>&, const RaiseStateIdentityRequest<NativeCodeType>&)
-{
-    // RaiseStateRequest does not have a thread
-}
-
-template<template<typename>
-class ForwardType, typename ForwardCodeType>
-void copy_thread(ForwardType<ForwardCodeType>& forward,
-                const RaiseStateIdentityRequest<NativeCodeType>& request,
-                typename ForwardType<ForwardCodeType>::has_thread = 0)
-{
-    forward.thread.body = request.thread.body;
-    forward.thread.thread = request.thread.thread;
-    forward.thread.task = request.thread.task;
-}
-
-template<template<typename>
-class ForwardType, typename ForwardCodeType>
-void convert_and_forward_message(const RaiseStateIdentityRequest<NativeCodeType>& request, MachExceptionMessageID msg)
-{
-    ForwardType<ForwardCodeType> forward;
-    forward.head = request.head;
-    forward.head.msgh_id = msg;
-    forward.head.msgh_size = sizeof forward;
-    forward.head.msgh_local_port = old_port;
-    forward.exception.NDR = request.exception.NDR;
-    forward.exception.exception = request.exception.exception;
-    forward.exception.codeCnt = request.exception.codeCnt;
-    forward.exception.code[0] = static_cast<ForwardCodeType>(request.exception.code[0]);
-    forward.exception.code[1] = static_cast<ForwardCodeType>(request.exception.code[1]);
-    copy_thread(forward, request);
-    copy_state(forward, request);
-
-    // The 64-bit IDs are offset 4 from the enum values (which are the 32-bit IDs)
-    if (sizeof forward.exception.code == 8)
-        forward.head.msgh_id += 4;
-
-    mach_msg_return_t mr = mach_msg(&forward.head,
-                                    MACH_SEND_MSG,
-                                    forward.head.msgh_size,
-                                    0,
-                                    MACH_PORT_NULL,
-                                    MACH_MSG_TIMEOUT_NONE,
-                                    MACH_PORT_NULL);
-    if (mr != MACH_MSG_SUCCESS) {
-        // Failed to message the old port, so just fall back to behaving as if
-        // there was no old port
-        send_reply(request, KERN_FAILURE);
-        return;
-    }
-}
-
-void handle_exception()
-{
-    // Wait for a message
-    RaiseStateIdentityRequest<NativeCodeType> request;
-    bzero(&request, sizeof request);
-    request.head.msgh_local_port = exception_port;
-    request.head.msgh_size = sizeof request;
-    mach_msg_return_t mr = mach_msg(&request.head,
-                                    MACH_RCV_MSG,
-                                    0, request.head.msgh_size,
-                                    exception_port,
-                                    MACH_MSG_TIMEOUT_NONE,
-                                    MACH_PORT_NULL);
-    check_error(mr);
-
-    if (request.exception.code[0] == KERN_PROTECTION_FAILURE) {
-        if (handle_access(reinterpret_cast<void*>(request.exception.code[1]))) {
-            // Tell the thread to retry the instruction that faulted and continue running
-            send_reply(request, KERN_SUCCESS);
-            return;
-        }
-    }
-
-    // We couldn't handle this error, so forward it on to the handler we replaced
-
-    if (old_port == MACH_PORT_NULL) {
-        // There is none, so just fail to handle the message
-        send_reply(request, KERN_FAILURE);
-        return;
-    }
-
-    // The old handler may have asked for messages in a different format from
-    // what we're using, so create a new message in that format and send it
-    switch (old_behavior) {
-        case EXCEPTION_DEFAULT:
-            convert_and_forward_message<RaiseRequest, int32_t>(request, msg_Request);
-            return;
-        case exception_behavior_t(EXCEPTION_DEFAULT | MACH_EXCEPTION_CODES):
-            convert_and_forward_message<RaiseRequest, int64_t>(request, msg_Request);
-            return;
-        case EXCEPTION_STATE:
-            convert_and_forward_message<RaiseStateRequest, int32_t>(request, msg_RequestState);
-            return;
-        case exception_behavior_t(EXCEPTION_STATE | MACH_EXCEPTION_CODES):
-            convert_and_forward_message<RaiseStateRequest, int64_t>(request, msg_RequestState);
-            return;
-        case EXCEPTION_STATE_IDENTITY:
-            convert_and_forward_message<RaiseStateRequest, int32_t>(request, msg_RequestStateIdentity);
-            return;
-        case exception_behavior_t(EXCEPTION_STATE_IDENTITY | MACH_EXCEPTION_CODES):
-            convert_and_forward_message<RaiseStateRequest, int64_t>(request, msg_RequestStateIdentity);
-            return;
-        default:
-            REALM_TERMINATE("Unsupported exception behavior");
-    }
-}
-
-void exception_handler_loop()
-{
-    while (true)
-        handle_exception();
-}
-
-void install_handler()
-{
-    static bool has_installed_handler = false;
-    if (has_installed_handler)
-        return;
-    has_installed_handler = true;
-
-    // Create a port and ask to be able to read from it
-    kern_return_t kr;
-    kr = mach_port_allocate(mach_task_self(),
-                            MACH_PORT_RIGHT_RECEIVE,
-                            &exception_port);
-    check_error(kr);
-
-    kr = mach_port_insert_right(mach_task_self(),
-                                exception_port, exception_port,
-                                MACH_MSG_TYPE_MAKE_SEND);
-    check_error(kr);
-
-    // Atomically set our port as the handler for EXC_BAD_ACCESS and read the
-    // old port so we can forward unhanlded errors to it
-    mach_msg_type_number_t old_count;
-    exception_mask_t old_mask;
-    kr = task_swap_exception_ports(mach_task_self(),
-                                   EXC_MASK_BAD_ACCESS,
-                                   exception_port,
-                                   REALM_EXCEPTION_BEHAVIOR,
-                                   MACHINE_THREAD_STATE,
-                                   &old_mask,
-                                   &old_count,
-                                   &old_port,
-                                   &old_behavior,
-                                   &old_flavor);
-    check_error(kr);
-    REALM_ASSERT_3(old_mask, ==, EXC_MASK_BAD_ACCESS);
-    REALM_ASSERT_3(old_count, ==, 1);
-
-    new Thread(exception_handler_loop);
-}
-
-#else // __APPLE__
-
-#if defined(REALM_ANDROID) && defined(__LP64__)
-// bionic's sigaction() is broken on arm64, so use the syscall directly
-int sigaction_wrapper(int signal, const struct sigaction* new_action, struct sigaction* old_action) {
-    __kernel_sigaction kernel_new_action;
-    kernel_new_action.sa_flags = new_action->sa_flags;
-    kernel_new_action.sa_handler = new_action->sa_handler;
-    kernel_new_action.sa_mask = new_action->sa_mask;
-
-    __kernel_sigaction kernel_old_action;
-    int result = syscall(__NR_rt_sigaction, signal, &kernel_new_action,
-                         &kernel_old_action, sizeof(sigset_t));
-    old_action->sa_flags = kernel_old_action.sa_flags;
-    old_action->sa_handler = kernel_old_action.sa_handler;
-    old_action->sa_mask = kernel_old_action.sa_mask;
-
-    return result;
-}
-#else
-#define sigaction_wrapper sigaction
-#endif
-
-// The signal handlers which our handlers replaced, if any, for forwarding
-// signals for segfaults outside of our encrypted pages
-struct sigaction old_segv;
-struct sigaction old_bus;
-
-void* expected_si_addr;
-
-enum {
-    signal_test_state_Untested,
-    signal_test_state_Works,
-    signal_test_state_Broken
-};
-
-volatile sig_atomic_t signal_test_state = signal_test_state_Untested;
-
-void signal_handler(int code, siginfo_t* info, void* ctx)
-{
-    if (signal_test_state == signal_test_state_Untested) {
-        signal_test_state = info->si_addr == expected_si_addr ? signal_test_state_Works : signal_test_state_Broken;
-        mprotect(expected_si_addr, page_size(), PROT_READ | PROT_WRITE);
-        return;
-    }
-
-    if (handle_access(info->si_addr))
-        return;
-
-    // forward unhandled signals
-    if (code == SIGSEGV) {
-        if (old_segv.sa_sigaction)
-            old_segv.sa_sigaction(code, info, ctx);
-        else if (old_segv.sa_handler)
-            old_segv.sa_handler(code);
-        else
-            REALM_TERMINATE("Segmentation fault");
-    }
-    else if (code == SIGBUS) {
-        if (old_bus.sa_sigaction)
-            old_bus.sa_sigaction(code, info, ctx);
-        else if (old_bus.sa_handler)
-            old_bus.sa_handler(code);
-        else
-            REALM_TERMINATE("Segmentation fault");
-    }
-    else
-        REALM_TERMINATE("Segmentation fault");
-}
-
-void install_handler()
-{
-    static bool has_installed_handler = false;
-    // Test failed before, just throw the exception
-    if (signal_test_state == signal_test_state_Broken)
-        throw EncryptionNotSupportedOnThisDevice();
-
-    if (has_installed_handler)
-        return;
-
-    has_installed_handler = true;
-
-    struct sigaction action;
-    memset(&action, 0, sizeof(action));
-    action.sa_sigaction = signal_handler;
-    action.sa_flags = SA_SIGINFO;
-
-    if (sigaction_wrapper(SIGSEGV, &action, &old_segv) != 0)
-        REALM_TERMINATE("sigaction SEGV failed");
-    if (sigaction_wrapper(SIGBUS, &action, &old_bus) != 0)
-        REALM_TERMINATE("sigaction SIGBUS failed");
-
-    // Test if the SIGSEGV handler is actually sent the address, as on some
-    // devices it's always 0
-    size_t size = page_size();
-
-    // Allocate an unreadable/unwritable block of address space
-    expected_si_addr = ::mmap(0, size, PROT_READ | PROT_WRITE, MAP_ANON | MAP_PRIVATE, -1, 0);
-    if (expected_si_addr == MAP_FAILED) {
-        int err = errno; // Eliminate any risk of clobbering
-        throw std::runtime_error(get_errno_msg("mmap() failed: ", err));
-    }
-
-    // Should produce a SIGSEGV with si_addr = expected_si_addr
-    mprotect(expected_si_addr, size, PROT_NONE);
-    *static_cast<char *>(expected_si_addr) = 0;
-
-    ::munmap(expected_si_addr, size);
-    if (signal_test_state != signal_test_state_Works)
-        throw EncryptionNotSupportedOnThisDevice();
-}
-
-#endif // __APPLE__
-
-class SpinLockGuard {
-public:
-    SpinLockGuard(std::atomic<bool>& lock) : m_lock(lock)
-    {
-        while (m_lock.exchange(true, std::memory_order_acquire)) ;
-    }
-
-    ~SpinLockGuard()
-    {
-        m_lock.store(false, std::memory_order_release);
-    }
-
-private:
-    std::atomic<bool>& m_lock;
-};
->>>>>>> a214bb01
 
 // A list of all of the active encrypted mappings for a single file
 struct mappings_for_file {
