--- conflicted
+++ resolved
@@ -478,31 +478,16 @@
 }
 
 
-<<<<<<< HEAD
 // Test if needle is a substring of haystack. The signature is similar
 // in spirit to std::search().
 size_t search_case_fold(StringData haystack, const char* needle_upper, const char* needle_lower,
                         size_t needle_size)
 {
-    // FIXME: This solution is terribly inefficient. Consider deploying the Boyer-Moore algorithm.
+    // FIXME: This solution is very inefficient. Consider deploying the Boyer-Moore algorithm.
     size_t i = 0;
     while (needle_size <= haystack.size() - i) {
         if (equal_case_fold(haystack.substr(i, needle_size), needle_upper, needle_lower)) {
             return i;
-=======
-    // Test if needle is a substring of haystack. The signature is similar
-    // in spirit to std::search().
-    size_t search_case_fold(StringData haystack, const char* needle_upper, const char* needle_lower,
-        size_t needle_size)
-    {
-        // FIXME: This solution is very inefficient. Consider deploying the Boyer-Moore algorithm.
-        size_t i = 0;
-        while (needle_size <= haystack.size() - i) {
-            if (equal_case_fold(haystack.substr(i, needle_size), needle_upper, needle_lower)) {
-                return i;
-            }
-            ++i;
->>>>>>> 607e084d
         }
         ++i;
     }
