/*************************************************************************
 *
 * Copyright 2016 Realm Inc.
 *
 * Licensed under the Apache License, Version 2.0 (the "License");
 * you may not use this file except in compliance with the License.
 * You may obtain a copy of the License at
 *
 * http://www.apache.org/licenses/LICENSE-2.0
 *
 * Unless required by applicable law or agreed to in writing, software
 * distributed under the License is distributed on an "AS IS" BASIS,
 * WITHOUT WARRANTIES OR CONDITIONS OF ANY KIND, either express or implied.
 * See the License for the specific language governing permissions and
 * limitations under the License.
 *
 **************************************************************************/

#include <array>
#include <cstring> // std::memcpy
#include <iomanip>
#include <limits>

#ifdef REALM_DEBUG
    #include <iostream>
    #include <sstream>
#endif

#ifdef _MSC_VER
    #include <intrin.h>
    #pragma warning (disable : 4127) // Condition is constant warning
#endif

#include <realm/util/tuple.hpp>
#include <realm/utilities.hpp>
#include <realm/array.hpp>
#include <realm/array_basic.hpp>
#include <realm/impl/destroy_guard.hpp>
#include <realm/column.hpp>
#include <realm/query_conditions.hpp>
#include <realm/column_string.hpp>
#include <realm/index_string.hpp>
#include <realm/array_integer.hpp>


// Header format (8 bytes):
// ------------------------
//
// In mutable part / outside file:
//
// |--------|--------|--------|--------|--------|--------|--------|--------|
// |         capacity         |reserved|12344555|           size           |
//
//
// In immutable part / in file:
//
// |--------|--------|--------|--------|--------|--------|--------|--------|
// |             checksum              |12344555|           size           |
//
//
//  1: 'is_inner_bptree_node' (inner node of B+-tree).
//
//  2: 'has_refs' (elements whose first bit is zero are refs to subarrays).
//
//  3: 'context_flag' (meaning depends on context)
//
//  4: 'width_scheme' (2 bits)
//
//      value  |  meaning of 'width'  |  number of bytes used after header
//      -------|----------------------|------------------------------------
//        0    |  number of bits      |  ceil(width * size / 8)
//        1    |  number of bytes     |  width * size
//        2    |  ignored             |  size
//
//  5: 'width_ndx' (3 bits)
//
//      'width_ndx'       |  0 |  1 |  2 |  3 |  4 |  5 |  6 |  7 |
//      ------------------|----|----|----|----|----|----|----|----|
//      value of 'width'  |  0 |  1 |  2 |  4 |  8 | 16 | 32 | 64 |
//
//
// 'capacity' is the total number of bytes allocated for this array
// including the header.
//
// 'size' (aka length) is the number of elements in the array.
//
// 'checksum' (not yet implemented) is the checksum of the array
// including the header.
//
//
// Inner node of B+-tree:
// ----------------------
//
// An inner node of a B+-tree is has one of two forms: The 'compact'
// form which uses a single array node, or the 'general' form which
// uses two. The compact form is used by default but is converted to
// the general form when the corresponding subtree is modified in
// certain ways. There are two kinds of modification that require
// conversion to the general form:
//
//  - Insertion of an element into the corresponding subtree, except
//    when insertion occurs after the last element in the subtree
//    (append).
//
//  - Removal of an element from the corresponding subtree, except
//    when the removed element is the last element in the subtree.
//
// Compact form:
//
//   --> | N_c | r_1 | r_2 | ... | r_N | N_t |
//
// General form:
//
//   --> |  .  | r_1 | r_2 | ... | r_N | N_t |  (main array node)
//          |
//           ------> | o_2 | ... | o_N |  (offsets array node)
//
// Here,
//   `r_i` is the i'th child ref,
//   `o_i` is the total number of elements preceeding the i'th child,
//   `N`   is the number of children,
//   'M'   is one less than the number of children,
//   `N_c` is the fixed number of elements per child
//         (`elems_per_child`), and
//   `N_t` is the total number of elements in the subtree
//         (`total_elems_in_subtree`).
//
// `N_c` must always be a power of `REALM_MAX_BPNODE_SIZE`.
//
// It is expected that `N_t` will be removed in a future version of
// the file format. This will make it much more efficient to append
// elements to the B+-tree (or remove elements from the end).
//
// The last child of an inner node on the compact form, may have fewer
// elements than `N_c`. All other children must have exactly `N_c`
// elements in them.
//
// When an inner node is on the general form, and has only one child,
// it has an empty `offsets` array.
//
//
// B+-tree invariants:
//
//  - Every inner node must have at least one child
//    (invar:bptree-nonempty-inner).
//
//  - A leaf node, that is not also a root node, must contain at least
//    one element (invar:bptree-nonempty-leaf).
//
//  - All leaf nodes must reside at the same depth in the tree
//    (invar:bptree-leaf-depth).
//
//  - If an inner node is on the general form, and has a parent, the
//    parent must also be on the general form
//    (invar:bptree-node-form).
//
// It follows from invar:bptree-nonempty-leaf that the root of an
// empty tree (zero elements) is a leaf.
//
// It follows from invar:bptree-nonempty-inner and
// invar:bptree-nonempty-leaf that in a tree with precisely one
// element, every inner node has precisely one child, there is
// precisely one leaf node, and that leaf node has precisely one
// element.
//
// It follows from invar:bptree-node-form that if the root is on the
// compact form, then so is every other inner node in the tree.
//
// In general, when the root node is an inner node, it will have at
// least two children, because otherwise it would be
// superflous. However, to allow for exception safety during element
// insertion and removal, this shall not be guaranteed.

// LIMITATION: The code below makes the non-portable assumption that
// negative number are represented using two's complement. This is not
// guaranteed by C++03, but holds for all known target platforms.
//
// LIMITATION: The code below makes the non-portable assumption that
// the types `int8_t`, `int16_t`, `int32_t`, and `int64_t`
// exist. This is not guaranteed by C++03, but holds for all
// known target platforms.
//
// LIMITATION: The code below makes the assumption that a reference into
// a realm file will never grow in size above what can be represented in 
// a size_t, which is 2^31-1 on a 32-bit platform, and 2^63-1 on a 64 bit
// platform.

using namespace realm;
using namespace realm::util;

size_t Array::bit_width(int64_t v)
{
    // FIXME: Assuming there is a 64-bit CPU reverse bitscan
    // instruction and it is fast, then this function could be
    // implemented as a table lookup on the result of the scan

    if ((uint64_t(v) >> 4) == 0) {
        static const int8_t bits[] = {0, 1, 2, 2, 4, 4, 4, 4, 4, 4, 4, 4, 4, 4, 4, 4};
        return bits[int8_t(v)];
    }

    // First flip all bits if bit 63 is set (will now always be zero)
    if (v < 0)
        v = ~v;

    // Then check if bits 15-31 used (32b), 7-31 used (16b), else (8b)
    return uint64_t(v) >> 31 ? 64 : uint64_t(v) >> 15 ? 32 : uint64_t(v) >> 7 ? 16 : 8;
}


void Array::init_from_mem(MemRef mem) noexcept
{
    char* header = mem.get_addr();
    // Parse header
    m_is_inner_bptree_node = get_is_inner_bptree_node_from_header(header);
    m_has_refs             = get_hasrefs_from_header(header);
    m_context_flag         = get_context_flag_from_header(header);
    m_width                = get_width_from_header(header);
    m_size                 = get_size_from_header(header);

    // Capacity is how many items there are room for
    bool is_read_only = m_alloc.is_read_only(mem.get_ref());
    if (is_read_only) {
        m_capacity = m_size;
    }
    else {
        size_t byte_capacity = get_capacity_from_header(header);
        // FIXME: Avoid calling virtual method calc_item_count() here,
        // instead calculate the capacity in a way similar to what is done
        // in get_byte_size_from_header(). The virtual call makes "life"
        // hard for constructors in derived array classes.
        m_capacity = calc_item_count(byte_capacity, m_width);
    }

    m_ref = mem.get_ref();
    m_data = get_data_from_header(header);
    set_width(m_width);
}

void Array::set_type(Type type)
{
    REALM_ASSERT(is_attached());

    copy_on_write(); // Throws

    bool init_is_inner_bptree_node = false, init_has_refs = false;
    switch (type) {
        case type_Normal:
            break;
        case type_InnerBptreeNode:
            init_is_inner_bptree_node = true;
            init_has_refs = true;
            break;
        case type_HasRefs:
            init_has_refs = true;
            break;
    }
    m_is_inner_bptree_node = init_is_inner_bptree_node;
    m_has_refs = init_has_refs;
    set_header_is_inner_bptree_node(init_is_inner_bptree_node);
    set_header_hasrefs(init_has_refs);
}


bool Array::update_from_parent(size_t old_baseline) noexcept
{
    REALM_ASSERT_DEBUG(is_attached());
    REALM_ASSERT_DEBUG(m_parent);

    // Array nodes that are part of the previous version of the
    // database will not be overwritten by Group::commit(). This is
    // necessary for robustness in the face of abrupt termination of
    // the process. It also means that we can be sure that an array
    // remains unchanged across a commit if the new ref is equal to
    // the old ref and the ref is below the previous baseline.

    ref_type new_ref = m_parent->get_child_ref(m_ndx_in_parent);
    if (new_ref == m_ref && new_ref < old_baseline)
        return false; // Has not changed

    init_from_ref(new_ref);
    return true; // Might have changed
}


MemRef Array::slice(size_t offset, size_t slice_size, Allocator& target_alloc) const
{
    REALM_ASSERT(is_attached());

    Array new_slice(target_alloc);
    _impl::DeepArrayDestroyGuard dg(&new_slice);
    Type type = get_type();
    new_slice.create(type, m_context_flag); // Throws
    size_t begin = offset;
    size_t end   = offset + slice_size;
    for (size_t i = begin; i != end; ++i) {
        int_fast64_t value = get(i);
        new_slice.add(value); // Throws
    }
    dg.release();
    return new_slice.get_mem();
}


MemRef Array::slice_and_clone_children(size_t offset, size_t slice_size, Allocator& target_alloc) const
{
    REALM_ASSERT(is_attached());
    if (!has_refs())
        return slice(offset, slice_size, target_alloc); // Throws

    Array new_slice(target_alloc);
    _impl::DeepArrayDestroyGuard dg(&new_slice);
    Type type = get_type();
    new_slice.create(type, m_context_flag); // Throws
    _impl::DeepArrayRefDestroyGuard dg_2(target_alloc);
    size_t begin = offset;
    size_t end   = offset + slice_size;
    for (size_t i = begin; i != end; ++i) {
        int_fast64_t value = get(i);

        // Null-refs signify empty subtrees. Also, all refs are
        // 8-byte aligned, so the lowest bits cannot be set. If they
        // are, it means that it should not be interpreted as a ref.
        bool is_subarray = value != 0 && (value & 1) == 0;
        if (!is_subarray) {
            new_slice.add(value); // Throws
            continue;
        }

        ref_type ref = to_ref(value);
        Allocator& allocator = get_alloc();
        MemRef new_mem = clone(MemRef(ref, allocator), allocator, target_alloc); // Throws
        dg_2.reset(new_mem.get_ref());
        value = from_ref(new_mem.get_ref());
        new_slice.add(value); // Throws
        dg_2.release();
    }
    dg.release();
    return new_slice.get_mem();
}


// Allocates space for 'num_items' items being between min and min in size, both inclusive. Crashes! Why? Todo/fixme
void Array::preset(size_t bitwidth, size_t num_items)
{
    clear_and_destroy_children();
    set_width(bitwidth);
    alloc(num_items, bitwidth); // Throws
    m_size = num_items;
    for (size_t i = 0; i != num_items; ++i)
        set(i, 0);
}

void Array::preset(int64_t min, int64_t max, size_t num_items)
{
    size_t w = std::max(bit_width(max), bit_width(min));
    preset(w, num_items);
}


void Array::destroy_children(size_t offset) noexcept
{
    for (size_t i = offset; i != m_size; ++i) {
        int64_t value = get(i);

        // Null-refs indicate empty sub-trees
        if (value == 0)
            continue;

        // A ref is always 8-byte aligned, so the lowest bit
        // cannot be set. If it is, it means that it should not be
        // interpreted as a ref.
        if ((value & 1) != 0)
            continue;

        ref_type ref = to_ref(value);
        destroy_deep(ref, m_alloc);
    }
}


ref_type Array::do_write_shallow(_impl::ArrayWriterBase& out) const
{
    // Write flat array
    const char* header = get_header_from_data(m_data);
    size_t byte_size = get_byte_size();
    uint32_t dummy_checksum = 0x41414141UL; // "AAAA" in ASCII
    ref_type new_ref = out.write_array(header, byte_size, dummy_checksum); // Throws
    REALM_ASSERT_3(new_ref % 8, ==, 0); // 8-byte alignment
    return new_ref;
}


ref_type Array::do_write_deep(_impl::ArrayWriterBase& out, bool only_if_modified) const
{
    // Temp array for updated refs
    Array new_array(Allocator::get_default());
    Type type = m_is_inner_bptree_node ? type_InnerBptreeNode : type_HasRefs;
    new_array.create(type, m_context_flag); // Throws
    _impl::ShallowArrayDestroyGuard dg(&new_array);

    // First write out all sub-arrays
    size_t n = size();
    for (size_t i = 0; i < n; ++i) {
        int_fast64_t value = get(i);
        bool is_ref = (value != 0 && (value & 1) == 0);
        if (is_ref) {
            ref_type subref = to_ref(value);
            ref_type new_subref = write(subref, m_alloc, out, only_if_modified); // Throws
            value = from_ref(new_subref); 
        }
        new_array.add(value); // Throws
    }

    return new_array.do_write_shallow(out); // Throws
}


void Array::move(size_t begin, size_t end, size_t dest_begin)
{
    REALM_ASSERT_3(begin, <=, end);
    REALM_ASSERT_3(end, <=, m_size);
    REALM_ASSERT_3(dest_begin, <=, m_size);
    REALM_ASSERT_3(end - begin, <=, m_size - dest_begin);
    REALM_ASSERT(!(dest_begin >= begin && dest_begin < end)); // Required by std::copy

    // Check if we need to copy before modifying
    copy_on_write(); // Throws

    size_t bits_per_elem = m_width;
    const char* header = get_header_from_data(m_data);
    if (get_wtype_from_header(header) == wtype_Multiply) {
        bits_per_elem *= 8;
    }

    if (bits_per_elem < 8) {
        // FIXME: Should be optimized
        for (size_t i = begin; i != end; ++i) {
            int_fast64_t v = (this->*m_getter)(i);
            (this->*(m_vtable->setter))(dest_begin++, v);
        }
        return;
    }

    size_t bytes_per_elem = bits_per_elem / 8;
    const char* begin_2 = m_data + begin      * bytes_per_elem;
    const char* end_2   = m_data + end        * bytes_per_elem;
    char* dest_begin_2  = m_data + dest_begin * bytes_per_elem;
    std::copy(begin_2, end_2, dest_begin_2);
}

void Array::move_backward(size_t begin, size_t end, size_t dest_end)
{
    REALM_ASSERT_3(begin, <=, end);
    REALM_ASSERT_3(end, <=, m_size);
    REALM_ASSERT_3(dest_end, <=, m_size);
    REALM_ASSERT_3(end - begin, <=, dest_end);
    REALM_ASSERT(!(dest_end > begin && dest_end <= end)); // Required by std::copy_backward

    // Check if we need to copy before modifying
    copy_on_write(); // Throws

    size_t bits_per_elem = m_width;
    const char* header = get_header_from_data(m_data);
    if (get_wtype_from_header(header) == wtype_Multiply) {
        bits_per_elem *= 8;
    }

    if (bits_per_elem < 8) {
        // FIXME: Should be optimized
        for (size_t i = end; i != begin; --i) {
            int_fast64_t v = (this->*m_getter)(i - 1);
            (this->*(m_vtable->setter))(--dest_end, v);
        }
        return;
    }

    size_t bytes_per_elem = bits_per_elem / 8;
    const char* begin_2 = m_data + begin    * bytes_per_elem;
    const char* end_2   = m_data + end      * bytes_per_elem;
    char* dest_end_2    = m_data + dest_end * bytes_per_elem;
    std::copy_backward(begin_2, end_2, dest_end_2);
}


void Array::move_rotate(size_t from, size_t to, size_t num_elems)
{
    if (from == to)
        return;

    copy_on_write(); // Throws

    size_t bits_per_elem = m_width;
    const char* header = get_header_from_data(m_data);
    if (get_wtype_from_header(header) == wtype_Multiply) {
        bits_per_elem *= 8;
    }

    if (bits_per_elem < 8) {
        // Allocate some space for saving the moved elements.
        // FIXME: Optimize this.
        // FIXME: Support larger numbers of elements.
        static const size_t small_save_limit = 32;
        std::array<int64_t, small_save_limit> small_save;
        std::unique_ptr<int64_t[]> big_save;
        int64_t* save;
        if (num_elems < small_save_limit) {
            save = small_save.data();
        }
        else {
            big_save.reset(new int64_t[num_elems]);
            save = big_save.get();
        }

        // Save elements that should be moved.=
        for (size_t i = 0; i < num_elems; ++i) {
            save[i] = get(from + i);
        }

        // Shift elements in between up or down.
        if (from < to) {
            // Shift down.
            move(from + num_elems, to + num_elems, from);
        }
        else { // from > to
            // Shift up.
            move_backward(to, from, from + num_elems);
        }

        // Restore saved elements at new location.
        for (size_t i = 0; i < num_elems; ++i) {
            set(to + i, save[i]);
        }
    }
    else {
        size_t bytes_per_elem = bits_per_elem / 8;
        char* first, *new_first, *last;
        if (from < to) {
            first     = m_data + (from * bytes_per_elem);
            new_first = m_data + ((from + num_elems) * bytes_per_elem);
            last      = m_data + ((to   + num_elems) * bytes_per_elem);
        }
        else {
            first     = m_data + (to * bytes_per_elem);
            new_first = m_data + (from * bytes_per_elem);
            last      = m_data + ((from + num_elems) * bytes_per_elem);
        }
        std::rotate(first, new_first, last);
    }
}


void Array::add_to_column(IntegerColumn* column, int64_t value)
{
    column->add(value);
}

void Array::set(size_t ndx, int64_t value)
{
    REALM_ASSERT_3(ndx, <, m_size);

    // Check if we need to copy before modifying
    copy_on_write(); // Throws

    // Grow the array if needed to store this value
    ensure_minimum_width(value); // Throws

    // Set the value
    (this->*(m_vtable->setter))(ndx, value);
}

void Array::set_as_ref(size_t ndx, ref_type ref)
{
    set(ndx, from_ref(ref));
}

/*
// Optimization for the common case of adding positive values to a local array
// (happens a lot when returning results to TableViews)
void Array::add_positive_local(int64_t value)
{
    REALM_ASSERT(value >= 0);
    REALM_ASSERT(&m_alloc == &Allocator::get_default());

    if (value <= m_ubound) {
        if (m_size < m_capacity) {
            (this->*(m_vtable->setter))(m_size, value);
            ++m_size;
            set_header_size(m_size);
            return;
        }
    }

    insert(m_size, value);
}
*/

void Array::insert(size_t ndx, int_fast64_t value)
{
    REALM_ASSERT_DEBUG(ndx <= m_size);

    // Check if we need to copy before modifying
    copy_on_write(); // Throws

    Getter old_getter = m_getter; // Save old getter before potential width expansion

    bool do_expand = value < m_lbound || value > m_ubound;
    if (do_expand) {
        size_t width = bit_width(value);
        REALM_ASSERT_DEBUG(width > m_width);
        alloc(m_size + 1, width); // Throws
        set_width(width);
    }
    else {
        alloc(m_size + 1, m_width); // Throws
    }

    // Move values below insertion (may expand)
    if (do_expand || m_width < 8) {
        size_t i = m_size;
        while (i > ndx) {
            --i;
            int64_t v = (this->*old_getter)(i);
            (this->*(m_vtable->setter))(i + 1, v);
        }
    }
    else if (ndx != m_size) {
        // when byte sized and no expansion, use memmove
        // FIXME: Optimize by simply dividing by 8 (or shifting right by 3 bit positions)
        size_t w = (m_width == 64) ? 8 : (m_width == 32) ? 4 : (m_width == 16) ? 2 : 1;
        char* src_begin = m_data + ndx * w;
        char* src_end   = m_data + m_size * w;
        char* dst_end   = src_end + w;
        std::copy_backward(src_begin, src_end, dst_end);
    }

    // Insert the new value
    (this->*(m_vtable->setter))(ndx, value);

    // Expand values above insertion
    if (do_expand) {
        size_t i = ndx;
        while (i != 0) {
            --i;
            int64_t v = (this->*old_getter)(i);
            (this->*(m_vtable->setter))(i, v);
        }
    }

    // Update size
    // (no need to do it in header as it has been done by Alloc)
    ++m_size;
}


void Array::truncate(size_t new_size)
{
    REALM_ASSERT(is_attached());
    REALM_ASSERT_3(new_size, <=, m_size);

    // FIXME: BasicArray<> currently does not work if the width is set
    // to zero, so it must override Array::truncate(). In the future
    // it is expected that BasicArray<> will be improved by allowing
    // for width to be zero when all the values are known to be zero
    // (until the first non-zero value is added). The upshot of this
    // would be that the size of the array in memory would remain tiny
    // regardless of the number of elements it constains, as long as
    // all those elements are zero.
    REALM_ASSERT_DEBUG(!dynamic_cast<ArrayFloat*>(this));
    REALM_ASSERT_DEBUG(!dynamic_cast<ArrayDouble*>(this));

    copy_on_write(); // Throws

    // Update size in accessor and in header. This leaves the capacity
    // unchanged.
    m_size = new_size;
    set_header_size(new_size);

    // If the array is completely cleared, we take the opportunity to
    // drop the width back to zero.
    if (new_size == 0) {
        m_capacity = calc_item_count(get_capacity_from_header(), 0);
        set_width(0);
        set_header_width(0);
    }
}


void Array::truncate_and_destroy_children(size_t new_size)
{
    REALM_ASSERT(is_attached());
    REALM_ASSERT_3(new_size, <=, m_size);

    // FIXME: See FIXME in truncate().
    REALM_ASSERT_DEBUG(!dynamic_cast<ArrayFloat*>(this));
    REALM_ASSERT_DEBUG(!dynamic_cast<ArrayDouble*>(this));

    copy_on_write(); // Throws

    if (m_has_refs) {
        size_t offset = new_size;
        destroy_children(offset);
    }

    // Update size in accessor and in header. This leaves the capacity
    // unchanged.
    m_size = new_size;
    set_header_size(new_size);

    // If the array is completely cleared, we take the opportunity to
    // drop the width back to zero.
    if (new_size == 0) {
        m_capacity = calc_item_count(get_capacity_from_header(), 0);
        set_width(0);
        set_header_width(0);
    }
}


void Array::ensure_minimum_width(int_fast64_t value)
{
    if (value >= m_lbound && value <= m_ubound)
        return;

    // Check if we need to copy before modifying
    copy_on_write(); // Throws

    // Make room for the new value
    size_t width = bit_width(value);
    REALM_ASSERT_3(width, >, m_width);

    Getter old_getter = m_getter; // Save old getter before width expansion
    alloc(m_size, width); // Throws
    set_width(width);

    // Expand the old values
    size_t i = m_size;
    while (i != 0) {
        --i;
        int64_t v = (this->*old_getter)(i);
        (this->*(m_vtable->setter))(i, v);
    }
}

void Array::set_all_to_zero()
{
    copy_on_write(); // Throws

    m_capacity = calc_item_count(get_capacity_from_header(), 0);
    set_width(0);

    // Update header
    set_header_width(0);
}

void Array::adjust_ge(int_fast64_t limit, int_fast64_t diff)
{
    for (size_t i = 0, n = size(); i != n; ) {
        REALM_TEMPEX(i = adjust_ge, m_width, (i, n, limit, diff))
    }
}

template<size_t w>
size_t Array::adjust_ge(size_t start, size_t end, int_fast64_t limit, int_fast64_t diff)
{
    // Check if we need to copy before modifying
    copy_on_write(); // Throws

    for (size_t i = start; i != end; ++i) {
        int_fast64_t v = get<w>(i);
        if (v >= limit) {
            int64_t shifted = v + diff;

            // Make sure the new value can actually be stored. If this changes
            // the width, return the current position to the caller so that it
            // can switch to the appropriate specialization for the new width.
            ensure_minimum_width(shifted); // Throws
            if (m_width != w)
                return i;

            set<w>(i, shifted);
        }
    }
    return end;
}


// If indirection == nullptr, then return lowest 'i' for which for which this->get(i) >= target or -1 if none. If
// indirection == nullptr then 'this' must be sorted increasingly.
//
// If indirection exists, then return lowest 'i' for which this->get(indirection->get(i)) >= target or -1 if none.
// If indirection exists, then 'this' can be non-sorted, but 'indirection' must point into 'this' such that the values
// pointed at are sorted increasingly
//
// This method is mostly used by query_engine to enumerate table row indexes in increasing order through a TableView
size_t Array::find_gte(const int64_t target, size_t start, Array const* indirection) const
{
    switch (m_width) {
        case 0:
            return find_gte<0>(target, start, indirection);
        case 1:
            return find_gte<1>(target, start, indirection);
        case 2:
            return find_gte<2>(target, start, indirection);
        case 4:
            return find_gte<4>(target, start, indirection);
        case 8:
            return find_gte<8>(target, start, indirection);
        case 16:
            return find_gte<16>(target, start, indirection);
        case 32:
            return find_gte<32>(target, start, indirection);
        case 64:
            return find_gte<64>(target, start, indirection);
        default:
            return not_found;
    }
}

template<size_t w>
size_t Array::find_gte(const int64_t target, size_t start, Array const* indirection) const
{
    REALM_ASSERT(start < (indirection ? indirection->size() : size()));

#ifdef REALM_DEBUG
    // Reference implementation to illustrate and test behaviour
    size_t ref = 0;
    size_t idx;

    for (idx = start; idx < m_size; ++idx) {
        if (get(indirection ? to_size_t(indirection->get(idx)) : idx) >= target) {
            ref = idx;
            break;
        }
    }

    if (idx == m_size) {
        ref = not_found;
    }
#endif

    size_t ret;

    if (start >= m_size || target > ubound_for_width(w)) {
        ret = not_found;
        goto exit;
    }

    if (start + 2 < m_size) {
        if (get<w>(indirection ? to_size_t(indirection->get(start)) : start) >= target) {
            ret = start;
            goto exit;
        }
        ++start;
        if (get<w>(indirection ? to_size_t(indirection->get(start)) : start) >= target) {
            ret = start;
            goto exit;
        }
        ++start;
    }

    if (target > get<w>(indirection ? to_size_t(indirection->get(m_size - 1)) : m_size - 1)) {
        ret = not_found;
        goto exit;
    }

    size_t test_ndx;
    test_ndx = 1;

    for (size_t offset = start + test_ndx ;; offset = start + test_ndx) {
        if (offset < m_size && get<w>(indirection ? to_size_t(indirection->get(offset)) : offset) < target)
            start += test_ndx;
        else
            break;

        test_ndx *= 2;
    }

    size_t high;
    high = start + test_ndx + 1;

    if (high > m_size)
        high = m_size;

    start--;

    //start of high

    size_t orig_high;
    orig_high = high;
    while (high - start > 1) {
        size_t probe = (start + high) / 2; // FIXME: see lower_bound() for better approach wrt overflow
        int64_t v = get<w>(indirection ? to_size_t(indirection->get(probe)) : probe);
        if (v < target)
            start = probe;
        else
            high = probe;
    }
    if (high == orig_high)
        ret = not_found;
    else
        ret = high;

exit:

#ifdef REALM_DEBUG
    REALM_ASSERT_DEBUG(ref == ret);
#endif

    return ret;
}

size_t Array::first_set_bit(unsigned int v) const
{
#if 0 && defined(USE_SSE42) && defined(_MSC_VER) && defined(REALM_PTR_64)
    unsigned long ul;
    // Just 10% faster than MultiplyDeBruijnBitPosition method, on Core i7
    _BitScanForward(&ul, v);
    return ul;
#elif 0 && !defined(_MSC_VER) && defined(USE_SSE42) && defined(REALM_PTR_64)
    return __builtin_clz(v);
#else
    int r;
    static const int MultiplyDeBruijnBitPosition[32] = {
        0, 1, 28, 2, 29, 14, 24, 3, 30, 22, 20, 15, 25, 17, 4, 8,
        31, 27, 13, 23, 21, 19, 16, 7, 26, 12, 18, 6, 11, 5, 10, 9
    };

    r = MultiplyDeBruijnBitPosition[(uint32_t((v & -int(v)) * 0x077CB531U)) >> 27];
    return r;
#endif
}

size_t Array::first_set_bit64(int64_t v) const
{
#if 0 && defined(USE_SSE42) && defined(_MSC_VER) && defined(REALM_PTR_64)
    unsigned long ul;
    _BitScanForward64(&ul, v);
    return ul;

#elif 0 && !defined(_MSC_VER) && defined(USE_SSE42) && defined(REALM_PTR_64)
    return __builtin_clzll(v);
#else
    unsigned int v0 = unsigned(v);
    unsigned int v1 = unsigned(uint64_t(v) >> 32);
    size_t r;

    if (v0 != 0)
        r = first_set_bit(v0);
    else
        r = first_set_bit(v1) + 32;

    return r;
#endif
}


namespace {

template<size_t width>
inline int64_t lower_bits()
{
    if (width == 1)
        return 0xFFFFFFFFFFFFFFFFULL;
    else if (width == 2)
        return 0x5555555555555555ULL;
    else if (width == 4)
        return 0x1111111111111111ULL;
    else if (width == 8)
        return 0x0101010101010101ULL;
    else if (width == 16)
        return 0x0001000100010001ULL;
    else if (width == 32)
        return 0x0000000100000001ULL;
    else if (width == 64)
        return 0x0000000000000001ULL;
    else {
        REALM_ASSERT_DEBUG(false);
        return int64_t(-1);
    }
}

// Return true if 'value' has an element (of bit-width 'width') which is 0
template<size_t width>
inline bool has_zero_element(uint64_t value)
{
    uint64_t hasZeroByte;
    uint64_t lower = lower_bits<width>();
    uint64_t upper = lower_bits<width>() * 1ULL << (width == 0 ? 0 : (width - 1ULL));
    hasZeroByte = (value - lower) & ~value & upper;
    return hasZeroByte != 0;
}


// Finds zero element of bit width 'width'
template<bool eq, size_t width>
size_t find_zero(uint64_t v)
{
    size_t start = 0;
    uint64_t hasZeroByte;

    // Bisection optimization, speeds up small bitwidths with high match frequency. More partions than 2 do NOT pay off because
    // the work done by test_zero() is wasted for the cases where the value exists in first half, but useful if it exists in last
    // half. Sweet spot turns out to be the widths and partitions below.
    if (width <= 8) {
        hasZeroByte = has_zero_element<width>(v | 0xffffffff00000000ULL);
        if (eq ? !hasZeroByte : (v & 0x00000000ffffffffULL) == 0) {
            // 00?? -> increasing
            start += 64 / no0(width) / 2;
            if (width <= 4) {
                hasZeroByte = has_zero_element<width>(v | 0xffff000000000000ULL);
                if (eq ? !hasZeroByte : (v & 0x0000ffffffffffffULL) == 0) {
                    // 000?
                    start += 64 / no0(width) / 4;
                }
            }
        }
        else {
            if (width <= 4) {
                // ??00
                hasZeroByte = has_zero_element<width>(v | 0xffffffffffff0000ULL);
                if (eq ? !hasZeroByte : (v & 0x000000000000ffffULL) == 0) {
                    // 0?00
                    start += 64 / no0(width) / 4;
                }
            }
        }
    }

    uint64_t mask = (width == 64 ? ~0ULL : ((1ULL << (width == 64 ? 0 : width)) - 1ULL)); // Warning free way of computing (1ULL << width) - 1
    while (eq == (((v >> (width * start)) & mask) != 0)) {
        start++;
    }

    return start;
}

} // anonymous namesapce


template<bool find_max, size_t w>
bool Array::minmax(int64_t& result, size_t start, size_t end, size_t* return_ndx) const
{
    size_t best_index = 0;

    if (end == size_t(-1))
        end = m_size;
    REALM_ASSERT_11(start, <, m_size, &&, end, <=, m_size, &&, start, <, end);

    if (m_size == 0)
        return false;

    if (w == 0) {
        if (return_ndx)
            *return_ndx = best_index;
        result = 0;
        return true;
    }

    int64_t m = get<w>(start);
    ++start;

#if 0 // We must now return both value AND index of result. SSE does not support finding index, so we've disabled it
#ifdef REALM_COMPILER_SSE
    if (sseavx<42>()) {
        // Test manually until 128 bit aligned
        for (; (start < end) && (((size_t(m_data) & 0xf) * 8 + start * w) % (128) != 0); start++) {
            if (find_max ? get<w>(start) > m : get<w>(start) < m) {
                m = get<w>(start);
                best_index = start;
            }
        }

        if ((w == 8 || w == 16 || w == 32) && end - start > 2 * sizeof (__m128i) * 8 / no0(w)) {
            __m128i* data = reinterpret_cast<__m128i*>(m_data + start * w / 8);
            __m128i state = data[0];
            char state2[sizeof (state)];

            size_t chunks = (end - start) * w / 8 / sizeof (__m128i);
            for (size_t t = 0; t < chunks; t++) {
                if (w == 8)
                    state = find_max ? _mm_max_epi8(data[t], state) : _mm_min_epi8(data[t], state);
                else if (w == 16)
                    state = find_max ? _mm_max_epi16(data[t], state) : _mm_min_epi16(data[t], state);
                else if (w == 32)
                    state = find_max ? _mm_max_epi32(data[t], state) : _mm_min_epi32(data[t], state);

                start += sizeof (__m128i) * 8 / no0(w);
            }

            // Todo: prevent taking address of 'state' to make the compiler keep it in SSE register in above loop (vc2010/gcc4.6)

            // We originally had declared '__m128i state2' and did an 'state2 = state' assignment. When we read from state2 through int16_t, int32_t or int64_t in GetUniversal(),
            // the compiler thinks it cannot alias state2 and hence reorders the read and assignment.

            // In this fixed version using memcpy, we have char-read-access from __m128i (OK aliasing) and char-write-access to char-array, and finally int8/16/32/64
            // read access from char-array (OK aliasing).
            memcpy(&state2, &state, sizeof state);
            for (size_t t = 0; t < sizeof (__m128i) * 8 / no0(w); ++t) {
                int64_t v = get_universal<w>(reinterpret_cast<char*>(&state2), t);
                if (find_max ? v > m : v < m) {
                    m = v;
                }
            }
        }
    }
#endif
#endif

    for (; start < end; ++start) {
        const int64_t v = get<w>(start);
        if (find_max ? v > m : v < m) {
            m = v;
            best_index = start;
        }
    }

    result = m;
    if (return_ndx)
        *return_ndx = best_index;
    return true;
}

bool Array::maximum(int64_t& result, size_t start, size_t end, size_t* return_ndx) const
{
    REALM_TEMPEX2(return minmax, true, m_width, (result, start, end, return_ndx));
}

bool Array::minimum(int64_t& result, size_t start, size_t end, size_t* return_ndx) const
{
    REALM_TEMPEX2(return minmax, false, m_width, (result, start, end, return_ndx));
}

int64_t Array::sum(size_t start, size_t end) const
{
    REALM_TEMPEX(return sum, m_width, (start, end));
}

template<size_t w>
int64_t Array::sum(size_t start, size_t end) const
{
    if (end == size_t(-1))
        end = m_size;
    REALM_ASSERT_11(start, <, m_size, &&, end, <=, m_size, &&, start, <, end);

    if (w == 0)
        return 0;

    int64_t s = 0;

    // Sum manually until 128 bit aligned
    for (; (start < end) && (((size_t(m_data) & 0xf) * 8 + start * w) % 128 != 0); start++) {
        s += get<w>(start);
    }

    if (w == 1 || w == 2 || w == 4) {
        // Sum of bitwidths less than a byte (which are always positive)
        // uses a divide and conquer algorithm that is a variation of popolation count:
        // http://graphics.stanford.edu/~seander/bithacks.html#CountBitsSetParallel

        // static values needed for fast sums
        const uint64_t m2  = 0x3333333333333333ULL;
        const uint64_t m4  = 0x0f0f0f0f0f0f0f0fULL;
        const uint64_t h01 = 0x0101010101010101ULL;

        int64_t* data = reinterpret_cast<int64_t*>(m_data + start * w / 8);
        size_t chunks = (end - start) * w / 8 / sizeof (int64_t);

        for (size_t t = 0; t < chunks; t++) {
            if (w == 1) {

#if 0
#if defined(USE_SSE42) && defined(_MSC_VER) && defined(REALM_PTR_64)
                s += __popcnt64(data[t]);
#elif !defined(_MSC_VER) && defined(USE_SSE42) && defined(REALM_PTR_64)
                s += __builtin_popcountll(data[t]);
#else
                uint64_t a = data[t];
                const uint64_t m1  = 0x5555555555555555ULL;
                a -= (a >> 1) & m1;
                a = (a & m2) + ((a >> 2) & m2);
                a = (a + (a >> 4)) & m4;
                a = (a * h01) >> 56;
                s += a;
#endif
#endif

                s += fast_popcount64(data[t]);
            }
            else if (w == 2) {
                uint64_t a = data[t];
                a = (a & m2) + ((a >> 2) & m2);
                a = (a + (a >> 4)) & m4;
                a = (a * h01) >> 56;

                s += a;
            }
            else if (w == 4) {
                uint64_t a = data[t];
                a = (a & m4) + ((a >> 4) & m4);
                a = (a * h01) >> 56;
                s += a;
            }
        }
        start += sizeof (int64_t) * 8 / no0(w) * chunks;
    }

#ifdef REALM_COMPILER_SSE
    if (sseavx<42>()) {

        // 2000 items summed 500000 times, 8/16/32 bits, miliseconds:
        // Naive, templated get<>: 391 371 374
        // SSE:                     97 148 282

        if ((w == 8 || w == 16 || w == 32) && end - start > sizeof (__m128i) * 8 / no0(w)) {
            __m128i* data = reinterpret_cast<__m128i*>(m_data + start * w / 8);
            __m128i sum_result = {0};
            __m128i sum2;

            size_t chunks = (end - start) * w / 8 / sizeof (__m128i);

            for (size_t t = 0; t < chunks; t++) {
                if (w == 8) {
                    /*
                    // 469 ms AND disadvantage of handling max 64k elements before overflow
                    __m128i vl = _mm_cvtepi8_epi16(data[t]);
                    __m128i vh = data[t];
                    vh.m128i_i64[0] = vh.m128i_i64[1];
                    vh = _mm_cvtepi8_epi16(vh);
                    sum_result = _mm_add_epi16(sum_result, vl);
                    sum_result = _mm_add_epi16(sum_result, vh);
                    */

                    /*
                    // 424 ms
                    __m128i vl = _mm_unpacklo_epi8(data[t], _mm_set1_epi8(0));
                    __m128i vh = _mm_unpackhi_epi8(data[t], _mm_set1_epi8(0));
                    sum_result = _mm_add_epi32(sum_result, _mm_madd_epi16(vl, _mm_set1_epi16(1)));
                    sum_result = _mm_add_epi32(sum_result, _mm_madd_epi16(vh, _mm_set1_epi16(1)));
                    */

                    __m128i vl = _mm_cvtepi8_epi16(data[t]);        // sign extend lower words 8->16
                    __m128i vh = data[t];
                    vh = _mm_srli_si128(vh, 8);                     // v >>= 64
                    vh = _mm_cvtepi8_epi16(vh);                     // sign extend lower words 8->16
                    __m128i sum1 = _mm_add_epi16(vl, vh);
                    __m128i sumH = _mm_cvtepi16_epi32(sum1);
                    __m128i sumL = _mm_srli_si128(sum1, 8);         // v >>= 64
                    sumL = _mm_cvtepi16_epi32(sumL);
                    sum_result = _mm_add_epi32(sum_result, sumL);
                    sum_result = _mm_add_epi32(sum_result, sumH);
                }
                else if (w == 16) {
                    // todo, can overflow for array size > 2^32
                    __m128i vl = _mm_cvtepi16_epi32(data[t]);       // sign extend lower words 16->32
                    __m128i vh = data[t];
                    vh = _mm_srli_si128(vh, 8);                     // v >>= 64
                    vh = _mm_cvtepi16_epi32(vh);                    // sign extend lower words 16->32
                    sum_result = _mm_add_epi32(sum_result, vl);
                    sum_result = _mm_add_epi32(sum_result, vh);
                }
                else if (w == 32) {
                    __m128i v = data[t];
                    __m128i v0 = _mm_cvtepi32_epi64(v);             // sign extend lower dwords 32->64
                    v = _mm_srli_si128(v, 8);                       // v >>= 64
                    __m128i v1 = _mm_cvtepi32_epi64(v);             // sign extend lower dwords 32->64
                    sum_result = _mm_add_epi64(sum_result, v0);
                    sum_result = _mm_add_epi64(sum_result, v1);

                    /*
                    __m128i m = _mm_set1_epi32(0xc000);             // test if overflow could happen (still need underflow test).
                    __m128i mm = _mm_and_si128(data[t], m);
                    zz = _mm_or_si128(mm, zz);
                    sum_result = _mm_add_epi32(sum_result, data[t]);
                    */
                }
            }
            start += sizeof (__m128i) * 8 / no0(w) * chunks;

            // prevent taking address of 'state' to make the compiler keep it in SSE register in above loop (vc2010/gcc4.6)
            sum2 = sum_result;

            // Avoid aliasing bug where sum2 might not yet be initialized when accessed by get_universal
            char sum3[sizeof sum2];
            memcpy(&sum3, &sum2, sizeof sum2);

            // Sum elements of sum
            for (size_t t = 0; t < sizeof (__m128i) * 8 / ((w == 8 || w == 16) ? 32 : 64); ++t) {
                int64_t v = get_universal < (w == 8 || w == 16) ? 32 : 64 > (reinterpret_cast<char*>(&sum3), t);
                s += v;
            }
        }
    }
#endif

    // Sum remaining elements
    for (; start < end; ++start)
        s += get<w>(start);

    return s;
}

size_t Array::count(int64_t value) const noexcept
{
    const uint64_t* next = reinterpret_cast<uint64_t*>(m_data);
    size_t value_count = 0;
    const size_t end = m_size;
    size_t i = 0;

    // static values needed for fast population count
    const uint64_t m1  = 0x5555555555555555ULL;
    const uint64_t m2  = 0x3333333333333333ULL;
    const uint64_t m4  = 0x0f0f0f0f0f0f0f0fULL;
    const uint64_t h01 = 0x0101010101010101ULL;

    if (m_width == 0) {
        if (value == 0)
            return m_size;
        return 0;
    }
    if (m_width == 1) {
        if (uint64_t(value) > 1)
            return 0;

        const size_t chunkvals = 64;
        for (; i + chunkvals <= end; i += chunkvals) {
            uint64_t a = next[i / chunkvals];
            if (value == 0)
                a = ~a; // reverse

            a -= (a >> 1) & m1;
            a = (a & m2) + ((a >> 2) & m2);
            a = (a + (a >> 4)) & m4;
            a = (a * h01) >> 56;

            // Could use intrinsic instead:
            // a = __builtin_popcountll(a); // gcc intrinsic

            value_count += to_size_t(a);
        }
    }
    else if (m_width == 2) {
        if (uint64_t(value) > 3)
            return 0;

        const uint64_t v = ~0ULL / 0x3 * value;

        // Masks to avoid spillover between segments in cascades
        const uint64_t c1 = ~0ULL / 0x3 * 0x1;

        const size_t chunkvals = 32;
        for (; i + chunkvals <= end; i += chunkvals) {
            uint64_t a = next[i / chunkvals];
            a ^= v;      // zero matching bit segments
            a |= (a >> 1) & c1; // cascade ones in non-zeroed segments
            a &= m1;     // isolate single bit in each segment
            a ^= m1;     // reverse isolated bits
            //if (!a) continue;

            // Population count
            a = (a & m2) + ((a >> 2) & m2);
            a = (a + (a >> 4)) & m4;
            a = (a * h01) >> 56;

            value_count += to_size_t(a);
        }
    }
    else if (m_width == 4) {
        if (uint64_t(value) > 15)
            return 0;

        const uint64_t v  = ~0ULL / 0xF * value;
        const uint64_t m  = ~0ULL / 0xF * 0x1;

        // Masks to avoid spillover between segments in cascades
        const uint64_t c1 = ~0ULL / 0xF * 0x7;
        const uint64_t c2 = ~0ULL / 0xF * 0x3;

        const size_t chunkvals = 16;
        for (; i + chunkvals <= end; i += chunkvals) {
            uint64_t a = next[i / chunkvals];
            a ^= v;      // zero matching bit segments
            a |= (a >> 1) & c1; // cascade ones in non-zeroed segments
            a |= (a >> 2) & c2;
            a &= m;     // isolate single bit in each segment
            a ^= m;     // reverse isolated bits

            // Population count
            a = (a + (a >> 4)) & m4;
            a = (a * h01) >> 56;

            value_count += to_size_t(a);
        }
    }
    else if (m_width == 8) {
        if (value > 0x7FLL || value < -0x80LL)
            return 0; // by casting?

        const uint64_t v  = ~0ULL / 0xFF * value;
        const uint64_t m  = ~0ULL / 0xFF * 0x1;

        // Masks to avoid spillover between segments in cascades
        const uint64_t c1 = ~0ULL / 0xFF * 0x7F;
        const uint64_t c2 = ~0ULL / 0xFF * 0x3F;
        const uint64_t c3 = ~0ULL / 0xFF * 0x0F;

        const size_t chunkvals = 8;
        for (; i + chunkvals <= end; i += chunkvals) {
            uint64_t a = next[i / chunkvals];
            a ^= v;      // zero matching bit segments
            a |= (a >> 1) & c1; // cascade ones in non-zeroed segments
            a |= (a >> 2) & c2;
            a |= (a >> 4) & c3;
            a &= m;     // isolate single bit in each segment
            a ^= m;     // reverse isolated bits

            // Population count
            a = (a * h01) >> 56;

            value_count += to_size_t(a);
        }
    }
    else if (m_width == 16) {
        if (value > 0x7FFFLL || value < -0x8000LL)
            return 0; // by casting?

        const uint64_t v  = ~0ULL / 0xFFFF * value;
        const uint64_t m  = ~0ULL / 0xFFFF * 0x1;

        // Masks to avoid spillover between segments in cascades
        const uint64_t c1 = ~0ULL / 0xFFFF * 0x7FFF;
        const uint64_t c2 = ~0ULL / 0xFFFF * 0x3FFF;
        const uint64_t c3 = ~0ULL / 0xFFFF * 0x0FFF;
        const uint64_t c4 = ~0ULL / 0xFFFF * 0x00FF;

        const size_t chunkvals = 4;
        for (; i + chunkvals <= end; i += chunkvals) {
            uint64_t a = next[i / chunkvals];
            a ^= v;      // zero matching bit segments
            a |= (a >> 1) & c1; // cascade ones in non-zeroed segments
            a |= (a >> 2) & c2;
            a |= (a >> 4) & c3;
            a |= (a >> 8) & c4;
            a &= m;     // isolate single bit in each segment
            a ^= m;     // reverse isolated bits

            // Population count
            a = (a * h01) >> 56;

            value_count += to_size_t(a);
        }
    }
    else if (m_width == 32) {
        int32_t v = int32_t(value);
        const int32_t* d = reinterpret_cast<int32_t*>(m_data);
        for (; i < end; ++i) {
            if (d[i] == v)
                ++value_count;
        }
        return value_count;
    }
    else if (m_width == 64) {
        const int64_t* d = reinterpret_cast<int64_t*>(m_data);
        for (; i < end; ++i) {
            if (d[i] == value)
                ++value_count;
        }
        return value_count;
    }

    // Check remaining elements
    for (; i < end; ++i)
        if (value == get(i))
            ++value_count;

    return value_count;
}

size_t Array::calc_aligned_byte_size(size_t size, int width)
{
    REALM_ASSERT(width != 0 && (width & (width - 1)) == 0); // Is a power of two
    size_t max = std::numeric_limits<size_t>::max();
    size_t max_2 = max & ~size_t(7); // Allow for upwards 8-byte alignment
    bool overflow;
    size_t byte_size;
    if (width < 8) {
        size_t elems_per_byte = 8 / width;
        size_t byte_size_0 = size / elems_per_byte;
        if (size % elems_per_byte != 0)
            ++byte_size_0;
        overflow = byte_size_0 > max_2 - header_size;
        byte_size = header_size + byte_size_0;
    }
    else {
        size_t bytes_per_elem = width / 8;
        overflow = size > (max_2 - header_size) / bytes_per_elem;
        byte_size = header_size + size * bytes_per_elem;
    }
    if (overflow)
        throw std::runtime_error("Byte size overflow");
    REALM_ASSERT_3(byte_size, >, 0);
    size_t aligned_byte_size = ((byte_size - 1) | 7) + 1; // 8-byte alignment
    return aligned_byte_size;
}

size_t Array::calc_byte_len(size_t num_items, size_t width) const
{
    REALM_ASSERT_3(get_wtype_from_header(get_header_from_data(m_data)), ==, wtype_Bits);

    // FIXME: Consider calling `calc_aligned_byte_size(size)`
    // instead. Note however, that calc_byte_len() is supposed to return
    // the unaligned byte size. It is probably the case that no harm
    // is done by returning the aligned version, and most callers of
    // calc_byte_len() will actually benefit if calc_byte_len() was
    // changed to always return the aligned byte size.

    size_t bits = num_items * width;
    size_t bytes = (bits + 7) / 8; // round up
    return bytes + header_size; // add room for 8 byte header
}

size_t Array::calc_item_count(size_t bytes, size_t width) const noexcept
{
    if (width == 0)
        return std::numeric_limits<size_t>::max(); // Zero width gives "infinite" space

    size_t bytes_data = bytes - header_size; // ignore 8 byte header
    size_t total_bits = bytes_data * 8;
    return total_bits / width;
}

MemRef Array::clone(MemRef mem, Allocator& alloc, Allocator& target_alloc)
{
    const char* header = mem.get_addr();
    if (!get_hasrefs_from_header(header)) {
        // This array has no subarrays, so we can make a byte-for-byte
        // copy, which is more efficient.

        // Calculate size of new array in bytes
        size_t size = get_byte_size_from_header(header);

        // Create the new array
        MemRef clone_mem = target_alloc.alloc(size); // Throws
        char* clone_header = clone_mem.get_addr();

        // Copy contents
        const char* src_begin = header;
        const char* src_end   = header + size;
        char*       dst_begin = clone_header;
        std::copy(src_begin, src_end, dst_begin);

        // Update with correct capacity
        set_header_capacity(size, clone_header);

        return clone_mem;
    }

    // Refs are integers, and integers arrays use wtype_Bits.
    REALM_ASSERT_3(get_wtype_from_header(header), ==, wtype_Bits);

    Array array { alloc };
    array.init_from_mem(mem);

    // Create new empty array of refs
    Array new_array(target_alloc);
    _impl::DeepArrayDestroyGuard dg(&new_array);
    Type type = get_type_from_header(header);
    bool context_flag = get_context_flag_from_header(header);
    new_array.create(type, context_flag); // Throws

    _impl::DeepArrayRefDestroyGuard dg_2(target_alloc);
    size_t n = array.size();
    for (size_t i = 0; i != n; ++i) {
        int_fast64_t value = array.get(i);

        // Null-refs signify empty subtrees. Also, all refs are
        // 8-byte aligned, so the lowest bits cannot be set. If they
        // are, it means that it should not be interpreted as a ref.
        bool is_subarray = value != 0 && (value & 1) == 0;
        if (!is_subarray) {
            new_array.add(value); // Throws
            continue;
        }

        ref_type ref = to_ref(value);
        MemRef new_mem = clone(MemRef(ref, alloc), alloc, target_alloc); // Throws
        dg_2.reset(new_mem.get_ref());
        value = from_ref(new_mem.get_ref()); 
        new_array.add(value); // Throws
        dg_2.release();
    }

    dg.release();
    return new_array.get_mem();
}

void Array::copy_on_write()
{
#if REALM_ENABLE_MEMDEBUG
    // We want to relocate this array regardless if there is a need or not, in order to catch use-after-free bugs.
    // Only exception is inside GroupWriter::write_group() (see explanation at the definition of the m_no_relocation
    // member)
    if (!m_no_relocation) {
#else
    if (m_alloc.is_read_only(m_ref)) {
#endif
        // Calculate size in bytes (plus a bit of matchcount room for expansion)
        size_t array_size = calc_byte_len(m_size, m_width);
        size_t rest = (~array_size & 0x7) + 1;
        if (rest < 8)
            array_size += rest; // 64bit blocks
        size_t new_size = array_size + 64;

        // Create new copy of array
        MemRef mref = m_alloc.alloc(new_size); // Throws
        const char* old_begin = get_header_from_data(m_data);
        const char* old_end = get_header_from_data(m_data) + array_size;
        char* new_begin = mref.get_addr();
        std::copy(old_begin, old_end, new_begin);

        ref_type old_ref = m_ref;

        // Update internal data
        m_ref = mref.get_ref();
        m_data = get_data_from_header(new_begin);
        m_capacity = calc_item_count(new_size, m_width);
        REALM_ASSERT_DEBUG(m_capacity > 0);

        // Update capacity in header. Uses m_data to find header, so
        // m_data must be initialized correctly first.
        set_header_capacity(new_size);

        update_parent();

#if REALM_ENABLE_MEMDEBUG
        if (!m_alloc.is_read_only(old_ref)) {
            // Overwrite free'd array with 0x77. We cannot overwrite the header because free_() needs to know the size
            // of the allocated block in order to free it. This size is computed from the width and size header fields.
            memset(const_cast<char*>(old_begin) + header_size, 0x77, old_end - old_begin - header_size);
        }
#endif

        // Mark original as deleted, so that the space can be reclaimed in
        // future commits, when no versions are using it anymore
        m_alloc.free_(old_ref, old_begin);
    }
}


namespace {

template<size_t width>
void set_direct(char* data, size_t ndx, int_fast64_t value) noexcept
{
    if (width == 0) {
        REALM_ASSERT_DEBUG(value == 0);
        return;
    }
    else if (width == 1) {
        REALM_ASSERT_DEBUG(0 <= value && value <= 0x01);
        size_t byte_ndx = ndx / 8;
        size_t bit_ndx  = ndx % 8;
        typedef unsigned char uchar;
        uchar* p = reinterpret_cast<uchar*>(data) + byte_ndx;
        *p = uchar((*p & ~(0x01 << bit_ndx)) | (int(value) & 0x01) << bit_ndx);
    }
    else if (width == 2) {
        REALM_ASSERT_DEBUG(0 <= value && value <= 0x03);
        size_t byte_ndx = ndx / 4;
        size_t bit_ndx  = ndx % 4 * 2;
        typedef unsigned char uchar;
        uchar* p = reinterpret_cast<uchar*>(data) + byte_ndx;
        *p = uchar((*p & ~(0x03 << bit_ndx)) | (int(value) & 0x03) << bit_ndx);
    }
    else if (width == 4) {
        REALM_ASSERT_DEBUG(0 <= value && value <= 0x0F);
        size_t byte_ndx = ndx / 2;
        size_t bit_ndx  = ndx % 2 * 4;
        typedef unsigned char uchar;
        uchar* p = reinterpret_cast<uchar*>(data) + byte_ndx;
        *p = uchar((*p & ~(0x0F << bit_ndx)) | (int(value) & 0x0F) << bit_ndx);
    }
    else if (width == 8) {
        REALM_ASSERT_DEBUG(std::numeric_limits<int8_t>::min() <= value &&
                           value <= std::numeric_limits<int8_t>::max());
        *(reinterpret_cast<int8_t*>(data) + ndx) = int8_t(value);
    }
    else if (width == 16) {
        REALM_ASSERT_DEBUG(std::numeric_limits<int16_t>::min() <= value &&
                           value <= std::numeric_limits<int16_t>::max());
        *(reinterpret_cast<int16_t*>(data) + ndx) = int16_t(value);
    }
    else if (width == 32) {
        REALM_ASSERT_DEBUG(std::numeric_limits<int32_t>::min() <= value &&
                           value <= std::numeric_limits<int32_t>::max());
        *(reinterpret_cast<int32_t*>(data) + ndx) = int32_t(value);
    }
    else if (width == 64) {
        REALM_ASSERT_DEBUG(std::numeric_limits<int64_t>::min() <= value &&
                           value <= std::numeric_limits<int64_t>::max());
        *(reinterpret_cast<int64_t*>(data) + ndx) = int64_t(value);
    }
    else {
        REALM_ASSERT_DEBUG(false);
    }
}

template<size_t width>
void fill_direct(char* data, size_t begin, size_t end, int_fast64_t value) noexcept
{
    for (size_t i = begin; i != end; ++i)
        set_direct<width>(data, i, value);
}

} // anonymous namespace

MemRef Array::create(Type type, bool context_flag, WidthType width_type, size_t size,
                     int_fast64_t value, Allocator& alloc)
{
    REALM_ASSERT_7(value, ==, 0, ||, width_type, ==, wtype_Bits);
    REALM_ASSERT_7(size, ==, 0, ||, width_type, !=, wtype_Ignore);

    bool is_inner_bptree_node = false, has_refs = false;
    switch (type) {
        case type_Normal:
            break;
        case type_InnerBptreeNode:
            is_inner_bptree_node = true;
            has_refs = true;
            break;
        case type_HasRefs:
            has_refs = true;
            break;
    }

    int width = 0;
    size_t byte_size_0 = header_size;
    if (value != 0) {
        width = int(bit_width(value));
        byte_size_0 = calc_aligned_byte_size(size, width); // Throws
    }
    // Adding zero to Array::initial_capacity to avoid taking the
    // address of that member
    size_t byte_size = std::max(byte_size_0, initial_capacity + 0);
    MemRef mem = alloc.alloc(byte_size); // Throws
    char* header = mem.get_addr();

    init_header(header, is_inner_bptree_node, has_refs, context_flag, width_type,
                width, size, byte_size);

    if (value != 0) {
        char* data = get_data_from_header(header);
        size_t begin = 0, end = size;
        REALM_TEMPEX(fill_direct, width, (data, begin, end, value));
    }

    return mem;
}


// FIXME: It may be worth trying to combine this with copy_on_write()
// to avoid two copies.
void Array::alloc(size_t init_size, size_t width)
{
    REALM_ASSERT(is_attached());
    REALM_ASSERT(!m_alloc.is_read_only(m_ref));
    REALM_ASSERT_3(m_capacity, >, 0);
    if (m_capacity < init_size || width != m_width) {
        size_t needed_bytes   = calc_byte_len(init_size, width);

        // this method is not public and callers must (and currently do) ensure that
        // needed_bytes are never larger than max_array_payload.
        REALM_ASSERT_3(needed_bytes, <= , max_array_payload);

        size_t orig_capacity_bytes = get_capacity_from_header();
        size_t capacity_bytes = orig_capacity_bytes;

        if (capacity_bytes < needed_bytes) {
            // Double to avoid too many reallocs (or initialize to initial size), but truncate if that exceeds the
            // maximum allowed payload (measured in bytes) for arrays. This limitation is due to 24-bit capacity
            // field in the header.
            size_t new_capacity_bytes = capacity_bytes * 2;
            if (new_capacity_bytes < capacity_bytes) // overflow detected, clamp to max
                new_capacity_bytes = max_array_payload;
            if (new_capacity_bytes > max_array_payload) // cap at max allowed allocation
                new_capacity_bytes = max_array_payload;
            capacity_bytes = new_capacity_bytes;

            // If doubling is not enough, expand enough to fit
            if (capacity_bytes < needed_bytes) {
                size_t rest = (~needed_bytes & 0x7) + 1;
                capacity_bytes = needed_bytes;
                if (rest < 8)
                    capacity_bytes += rest; // 64bit align
            }

            // Allocate and update header
            char* header = get_header_from_data(m_data);
            MemRef mem_ref = m_alloc.realloc_(m_ref, header, orig_capacity_bytes,
                                              capacity_bytes); // Throws

            header = mem_ref.get_addr();
            set_header_width(int(width), header);
            set_header_size(init_size, header);
            set_header_capacity(capacity_bytes, header);

            // Update this accessor and its ancestors
            m_ref      = mem_ref.get_ref();
            m_data     = get_data_from_header(header);
            m_capacity = calc_item_count(capacity_bytes, width);
            // FIXME: Trouble when this one throws. We will then leave
            // this array instance in a corrupt state
            update_parent(); // Throws
            return;
        }

        m_capacity = calc_item_count(capacity_bytes, width);
        set_header_width(int(width));
    }

    // Update header
    set_header_size(init_size);
}

int_fast64_t Array::lbound_for_width(size_t width) noexcept
{
    REALM_TEMPEX(return lbound_for_width, width, ());
}

template<size_t width>
int_fast64_t Array::lbound_for_width() noexcept
{
    if (width == 0) {
        return 0;
    }
    else if (width == 1) {
        return 0;
    }
    else if (width == 2) {
        return 0;
    }
    else if (width == 4) {
        return 0;
    }
    else if (width == 8) {
        return -0x80LL;
    }
    else if (width == 16) {
        return -0x8000LL;
    }
    else if (width == 32) {
        return -0x80000000LL;
    }
    else if (width == 64) {
        return -0x8000000000000000LL;
    }
    else {
        REALM_UNREACHABLE();
    }
}

int_fast64_t Array::ubound_for_width(size_t width) noexcept
{
    REALM_TEMPEX(return ubound_for_width, width, ());
}

template<size_t width>
int_fast64_t Array::ubound_for_width() noexcept
{
    if (width == 0) {
        return 0;
    }
    else if (width == 1) {
        return 1;
    }
    else if (width == 2) {
        return 3;
    }
    else if (width == 4) {
        return 15;
    }
    else if (width == 8) {
        return 0x7FLL;
    }
    else if (width == 16) {
        return 0x7FFFLL;
    }
    else if (width == 32) {
        return 0x7FFFFFFFLL;
    }
    else if (width == 64) {
        return 0x7FFFFFFFFFFFFFFFLL;
    }
    else {
        REALM_UNREACHABLE();
    }
}



template<size_t width>
struct Array::VTableForWidth {
    struct PopulatedVTable : Array::VTable {
        PopulatedVTable()
        {
            getter = &Array::get<width>;
            setter = &Array::set<width>;
            chunk_getter = &Array::get_chunk<width>;
            finder[cond_Equal] = &Array::find<Equal, act_ReturnFirst, width>;
            finder[cond_NotEqual] = &Array::find<NotEqual, act_ReturnFirst, width>;
            finder[cond_Greater] = &Array::find<Greater, act_ReturnFirst, width>;
            finder[cond_Less] = &Array::find<Less, act_ReturnFirst, width>;
        }
    };
    static const PopulatedVTable vtable;
};

template<size_t width>
const typename Array::VTableForWidth<width>::PopulatedVTable Array::VTableForWidth<width>::vtable;

void Array::set_width(size_t width) noexcept
{
    REALM_TEMPEX(set_width, width, ());
}

template<size_t width>
void Array::set_width() noexcept
{
    m_lbound = lbound_for_width<width>();
    m_ubound = ubound_for_width<width>();

    m_width = width;

    m_vtable = &VTableForWidth<width>::vtable;
    m_getter = m_vtable->getter;
}

// This method reads 8 concecutive values into res[8], starting from index 'ndx'. It's allowed for the 8 values to
// exceed array length; in this case, remainder of res[8] will be left untouched.
template<size_t w>
void Array::get_chunk(size_t ndx, int64_t res[8]) const noexcept
{
    REALM_ASSERT_3(ndx, <, m_size);

    // To make Valgrind happy. Todo, I *think* it should work without, now, but if it reappears, add memset again.
    // memset(res, 0, 8*8);

    if (REALM_X86_OR_X64_TRUE && (w == 1 || w == 2 || w == 4) && ndx + 32 < m_size) {
        // This method is *multiple* times faster than performing 8 times get<w>, even if unrolled. Apparently compilers
        // can't figure out to optimize it.
        uint64_t c;
        size_t bytealign = ndx / (8 / no0(w));
        if (w == 1) {
            c = *reinterpret_cast<uint16_t*>(m_data + bytealign);
            c >>= (ndx - bytealign * 8) * w;
        }
        else if (w == 2) {
            c = *reinterpret_cast<uint32_t*>(m_data + bytealign);
            c >>= (ndx - bytealign * 4) * w;
        }
        else if (w == 4) {
            c = *reinterpret_cast<uint64_t*>(m_data + bytealign);
            c >>= (ndx - bytealign * 2) * w;
        }
        uint64_t mask = (w == 64 ? ~0ULL : ((1ULL << (w == 64 ? 0 : w)) - 1ULL));
        // The '?' is to avoid warnings about shifting too much
        res[0] = (c >> 0 * (w > 4 ? 0 : w)) & mask;
        res[1] = (c >> 1 * (w > 4 ? 0 : w)) & mask;
        res[2] = (c >> 2 * (w > 4 ? 0 : w)) & mask;
        res[3] = (c >> 3 * (w > 4 ? 0 : w)) & mask;
        res[4] = (c >> 4 * (w > 4 ? 0 : w)) & mask;
        res[5] = (c >> 5 * (w > 4 ? 0 : w)) & mask;
        res[6] = (c >> 6 * (w > 4 ? 0 : w)) & mask;
        res[7] = (c >> 7 * (w > 4 ? 0 : w)) & mask;
    }
    else {
        size_t i = 0;
        for (; i + ndx < m_size && i < 8; i++)
            res[i] = get<w>(ndx + i);

        for (; i < 8; i++)
            res[i] = 0;
    }

#ifdef REALM_DEBUG
    for (int j = 0; j + ndx < m_size && j < 8; j++) {
        int64_t expected = get<w>(ndx + j);
        if (res[j] != expected)
            REALM_ASSERT(false);
    }
#endif


}


template<size_t width>
void Array::set(size_t ndx, int64_t value)
{
    set_direct<width>(m_data, ndx, value);
}


ref_type Array::insert_bptree_child(Array& offsets, size_t orig_child_ndx,
                                    ref_type new_sibling_ref, TreeInsertBase& state)
{
    // When a child is split, the new child must always be inserted
    // after the original
    size_t orig_child_ref_ndx = 1 + orig_child_ndx;
    size_t insert_ndx = orig_child_ref_ndx + 1;

    REALM_ASSERT_DEBUG(insert_ndx <= size() - 1);
    if (REALM_LIKELY(size() < 1 + REALM_MAX_BPNODE_SIZE + 1)) {
        // Case 1/2: This parent has space for the new child, so it
        // does not have to be split.
        insert(insert_ndx, new_sibling_ref); // Throws
        // +2 because stored value is 1 + 2*total_elems_in_subtree
        adjust(size() - 1, +2); // Throws
        if (offsets.is_attached()) {
            size_t elem_ndx_offset = orig_child_ndx > 0 ?
                                     to_size_t(offsets.get(orig_child_ndx - 1)) : 0;
            offsets.insert(orig_child_ndx, elem_ndx_offset + state.m_split_offset); // Throws
            offsets.adjust(orig_child_ndx + 1, offsets.size(), +1); // Throws
        }
        return 0; // Parent node was not split
    }

    // Case 2/2: This parent is full, so it needs to be plit.
    //
    // We first create a new sibling of the parent, and then we move
    // some of the children over. The caller must insert the new
    // sibling after the original.
    size_t elem_ndx_offset = 0;
    if (orig_child_ndx > 0) {
        if (offsets.is_attached()) {
            elem_ndx_offset = size_t(offsets.get(orig_child_ndx - 1));
        }
        else {
            int_fast64_t elems_per_child = get(0) / 2;
            elem_ndx_offset = size_t(orig_child_ndx * elems_per_child);
        }
    }

    Allocator& allocator = get_alloc();
    Array new_sibling(allocator), new_offsets(allocator);
    new_sibling.create(type_InnerBptreeNode); // Throws
    if (offsets.is_attached()) {
        new_offsets.set_parent(&new_sibling, 0);
        new_offsets.create(type_Normal); // Throws
        new_sibling.add(from_ref(new_offsets.get_ref())); // Throws
    }
    else {
        int_fast64_t v = get(0); // v = 1 + 2 * elems_per_child
        new_sibling.add(v); // Throws
    }
    size_t new_split_offset, new_split_size;
    if (insert_ndx - 1 >= REALM_MAX_BPNODE_SIZE) {
        REALM_ASSERT_3(insert_ndx - 1, ==, REALM_MAX_BPNODE_SIZE);
        // Case 1/2: The split child was the last child of the parent
        // to be split. In this case the parent may or may not be on
        // the compact form.
        new_split_offset = elem_ndx_offset + state.m_split_offset;
        new_split_size   = elem_ndx_offset + state.m_split_size;
        new_sibling.add(new_sibling_ref); // Throws
    }
    else {
        // Case 2/2: The split child was not the last child of the
        // parent to be split. Since this is not possible during
        // 'append', we can safely assume that the parent node is on
        // the general form.
        REALM_ASSERT(new_offsets.is_attached());
        new_split_offset = elem_ndx_offset + state.m_split_size;
        new_split_size = to_size_t(back() / 2) + 1;
        REALM_ASSERT_3(size(), >=, 2);
        size_t num_children = size() - 2;
        REALM_ASSERT_3(num_children, >=, 1); // invar:bptree-nonempty-inner
        // Move some refs over
        size_t child_refs_end = 1 + num_children;
        for (size_t i = insert_ndx; i != child_refs_end; ++i)
            new_sibling.add(get(i)); // Throws
        // Move some offsets over
        size_t offsets_end = num_children - 1;
        for (size_t i = orig_child_ndx + 1; i != offsets_end; ++i) {
            size_t offset = to_size_t(offsets.get(i));
<<<<<<< HEAD
            // FIXME: Dangerous cast here (unsigned -> signed)
            new_offsets.add(offset - (new_split_offset - 1)); // Throws
        }
        // Update original parent
        erase(insert_ndx + 1, child_refs_end);
        // FIXME: Dangerous cast here (unsigned -> signed)
        set(insert_ndx, new_sibling_ref); // Throws
        offsets.erase(orig_child_ndx + 1, offsets_end);
        // FIXME: Dangerous cast here (unsigned -> signed)
=======
            new_offsets.add(offset - (new_split_offset-1)); // Throws
        }
        // Update original parent
        erase(insert_ndx+1, child_refs_end);
        set(insert_ndx, from_ref(new_sibling_ref)); // Throws
        offsets.erase(orig_child_ndx+1, offsets_end);
>>>>>>> 607e084d
        offsets.set(orig_child_ndx, elem_ndx_offset + state.m_split_offset); // Throws
    }
    int_fast64_t v = new_split_offset; // total_elems_in_subtree
<<<<<<< HEAD
    set(size() - 1, 1 + 2 * v); // Throws
    // FIXME: Dangerous cast here (unsigned -> signed)
=======
    set(size() - 1, 1 + 2*v); // Throws
>>>>>>> 607e084d
    v = new_split_size - new_split_offset; // total_elems_in_subtree
    new_sibling.add(1 + 2 * v); // Throws
    state.m_split_offset = new_split_offset;
    state.m_split_size   = new_split_size;
    return new_sibling.get_ref();
}


// FIXME: Not exception safe (leaks are possible).
ref_type Array::bptree_leaf_insert(size_t ndx, int64_t value, TreeInsertBase& state)
{
    size_t leaf_size = size();
    REALM_ASSERT_DEBUG(leaf_size <= REALM_MAX_BPNODE_SIZE);
    if (leaf_size < ndx)
        ndx = leaf_size;
    if (REALM_LIKELY(leaf_size < REALM_MAX_BPNODE_SIZE)) {
        insert(ndx, value); // Throws
        return 0; // Leaf was not split
    }

    // Split leaf node
    Array new_leaf(m_alloc);
    new_leaf.create(has_refs() ? type_HasRefs : type_Normal); // Throws
    if (ndx == leaf_size) {
        new_leaf.add(value); // Throws
        state.m_split_offset = ndx;
    }
    else {
        for (size_t i = ndx; i != leaf_size; ++i)
            new_leaf.add(get(i)); // Throws
        truncate(ndx); // Throws
        add(value); // Throws
        state.m_split_offset = ndx + 1;
    }
    state.m_split_size = leaf_size + 1;
    return new_leaf.get_ref();
}

#ifdef REALM_DEBUG  // LCOV_EXCL_START ignore debug functions

void Array::print() const
{
    std::cout << std::hex << get_ref() << std::dec << ": (" << size() << ") ";
    for (size_t i = 0; i < size(); ++i) {
        if (i)
            std::cout << ", ";
        std::cout << get(i);
    }
    std::cout << "\n";
}

void Array::verify() const
{
    REALM_ASSERT(is_attached());

    REALM_ASSERT(m_width == 0 || m_width == 1 || m_width == 2 || m_width == 4 ||
                 m_width == 8 || m_width == 16 || m_width == 32 || m_width == 64);

    if (!m_parent)
        return;

    // Check that parent is set correctly
    ref_type ref_in_parent = m_parent->get_child_ref(m_ndx_in_parent);
    REALM_ASSERT_3(ref_in_parent, ==, m_ref);
}

template<class C, class T>
std::basic_ostream<C, T>& operator<<(std::basic_ostream<C, T>& out, MemStats stats)
{
    std::ostringstream out_2;
    out_2.setf(std::ios::fixed);
    out_2.precision(1);
    double used_percent = 100.0 * stats.used / stats.allocated;
    out_2 << "allocated = " << stats.allocated << ", used = " << stats.used << " (" << used_percent << "%), "
          "array_count = " << stats.array_count;
    out << out_2.str();
    return out;
}

namespace {

typedef Tuple<TypeCons<size_t, TypeCons<int, TypeCons<bool, void>>>> VerifyBptreeResult;

// Returns (num_elems, leaf-level, general_form)
VerifyBptreeResult verify_bptree(const Array& node, Array::LeafVerifier leaf_verifier)
{
    node.verify();

    // This node must not be a leaf
    REALM_ASSERT_3(node.get_type(), ==, Array::type_InnerBptreeNode);

    REALM_ASSERT_3(node.size(), >=, 2);
    size_t num_children = node.size() - 2;

    // Verify invar:bptree-nonempty-inner
    REALM_ASSERT_3(num_children, >=, 1);

    Allocator& alloc = node.get_alloc();
    Array offsets(alloc);
    size_t elems_per_child = 0;
    bool general_form;
    {
        int_fast64_t first_value = node.get(0);
        general_form = first_value % 2 == 0;
        if (general_form) {
            offsets.init_from_ref(to_ref(first_value));
            offsets.verify();
            REALM_ASSERT_3(offsets.get_type(), ==, Array::type_Normal);
            REALM_ASSERT_3(offsets.size(), ==, num_children - 1);
        }
        else {
            REALM_ASSERT(!int_cast_with_overflow_detect(first_value / 2, elems_per_child));
        }
    }

    size_t num_elems = 0;
    int leaf_level_of_children = -1;
    for (size_t i = 0; i < num_children; ++i) {
        ref_type child_ref = node.get_as_ref(1 + i);
        char* child_header = alloc.translate(child_ref);
        bool child_is_leaf = !Array::get_is_inner_bptree_node_from_header(child_header);
        size_t elems_in_child;
        int leaf_level_of_child;
        if (child_is_leaf) {
            elems_in_child = (*leaf_verifier)(MemRef(child_header, child_ref, alloc), alloc);
            // Verify invar:bptree-nonempty-leaf
            REALM_ASSERT_3(elems_in_child, >= , 1);
            leaf_level_of_child = 0;
        }
        else {
            Array child(alloc);
            child.init_from_ref(child_ref);
            VerifyBptreeResult r = verify_bptree(child, leaf_verifier);
            elems_in_child = at<0>(r);
            leaf_level_of_child = at<1>(r);
            // Verify invar:bptree-node-form
            bool child_on_general_form = at<2>(r);
            REALM_ASSERT(general_form || !child_on_general_form);
        }
        if (i == 0)
            leaf_level_of_children = leaf_level_of_child;
        // Verify invar:bptree-leaf-depth
        REALM_ASSERT_3(leaf_level_of_child, ==, leaf_level_of_children);
        // Check integrity of aggregated per-child element counts
        REALM_ASSERT(!int_add_with_overflow_detect(num_elems, elems_in_child));
        if (general_form) {
            if (i < num_children - 1)
                REALM_ASSERT(int_equal_to(num_elems, offsets.get(i)));
        }
        else { // Compact form
            if (i < num_children - 1) {
                REALM_ASSERT(elems_in_child == elems_per_child);
            }
            else {
                REALM_ASSERT(elems_in_child <= elems_per_child);
            }
        }
    }
    REALM_ASSERT_3(leaf_level_of_children, !=, -1);
    {
        int_fast64_t last_value = node.back();
        REALM_ASSERT_3(last_value % 2, !=, 0);
        size_t total_elems = 0;
        REALM_ASSERT(!int_cast_with_overflow_detect(last_value / 2, total_elems));
        REALM_ASSERT_3(num_elems, ==, total_elems);
    }
    return realm::util::tuple(num_elems, 1 + leaf_level_of_children, general_form);
}

} // anonymous namespace

void Array::verify_bptree(LeafVerifier leaf_verifier) const
{
    ::verify_bptree(*this, leaf_verifier);
}


void Array::dump_bptree_structure(std::ostream& out, int level, LeafDumper leaf_dumper) const
{
    bool root_is_leaf = !is_inner_bptree_node();
    if (root_is_leaf) {
        (*leaf_dumper)(get_mem(), m_alloc, out, level);
        return;
    }

    int indent = level * 2;
    out << std::setw(indent) << "" << "Inner node (B+ tree) (ref: " << get_ref() << ")\n";

    size_t num_elems_in_subtree = size_t(back() / 2);
    out << std::setw(indent) << "" << "  Number of elements in subtree: "
        "" << num_elems_in_subtree << "\n";

    bool compact_form = front() % 2 != 0;
    if (compact_form) {
        size_t elems_per_child = size_t(front() / 2);
        out << std::setw(indent) << "" << "  Compact form (elements per child: "
            "" << elems_per_child << ")\n";
    }
    else { // General form
        Array offsets(m_alloc);
        offsets.init_from_ref(to_ref(front()));
        out << std::setw(indent) << "" << "  General form (offsets_ref: "
            "" << offsets.get_ref() << ", ";
        if (offsets.is_empty()) {
            out << "no offsets";
        }
        else {
            out << "offsets: ";
            for (size_t i = 0; i != offsets.size(); ++i) {
                if (i != 0)
                    out << ", ";
                out << offsets.get(i);
            }
        }
        out << ")\n";
    }

    size_t num_children = size() - 2;
    size_t child_ref_begin = 1;
    size_t child_ref_end = 1 + num_children;
    for (size_t i = child_ref_begin; i != child_ref_end; ++i) {
        Array child(m_alloc);
        child.init_from_ref(get_as_ref(i));
        child.dump_bptree_structure(out, level + 1, leaf_dumper);
    }
}

void Array::bptree_to_dot(std::ostream& out, ToDotHandler& handler) const
{
    bool root_is_leaf = !is_inner_bptree_node();
    if (root_is_leaf) {
        handler.to_dot(get_mem(), get_parent(), get_ndx_in_parent(), out);
        return;
    }

    ref_type ref  = get_ref();
    out << "subgraph cluster_inner_pbtree_node" << ref << " {" << std::endl;
    out << " label = \"\";" << std::endl;

    to_dot(out);

    int_fast64_t first_value = get(0);
    if (first_value % 2 == 0) {
        // On general form / has 'offsets' array
        Array offsets(m_alloc);
        offsets.init_from_ref(to_ref(first_value));
        offsets.set_parent(const_cast<Array*>(this), 0);
        offsets.to_dot(out, "Offsets");
    }

    out << "}" << std::endl;

    size_t num_children = size() - 2;
    size_t child_ref_begin = 1;
    size_t child_ref_end   = 1 + num_children;
    for (size_t i = child_ref_begin; i != child_ref_end; ++i) {
        Array child(m_alloc);
        child.init_from_ref(get_as_ref(i));
        child.set_parent(const_cast<Array*>(this), i);
        child.bptree_to_dot(out, handler);
    }
}


void Array::to_dot(std::ostream& out, StringData title) const
{
    ref_type ref = get_ref();

    if (title.size() != 0) {
        out << "subgraph cluster_" << ref << " {" << std::endl;
        out << " label = \"" << title << "\";" << std::endl;
        out << " color = white;" << std::endl;
    }

    out << "n" << std::hex << ref << std::dec << "[shape=none,label=<";
    out << "<TABLE BORDER=\"0\" CELLBORDER=\"1\" CELLSPACING=\"0\" CELLPADDING=\"4\"><TR>" << std::endl;

    // Header
    out << "<TD BGCOLOR=\"lightgrey\"><FONT POINT-SIZE=\"7\"> ";
    out << "0x" << std::hex << ref << std::dec << "<BR/>";
    if (m_is_inner_bptree_node)
        out << "IsNode<BR/>";
    if (m_has_refs)
        out << "HasRefs<BR/>";
    out << "</FONT></TD>" << std::endl;

    // Values
    for (size_t i = 0; i < m_size; ++i) {
        int64_t v =  get(i);
        if (m_has_refs) {
            // zero-refs and refs that are not 64-aligned do not point to sub-trees
            if (v == 0)
                out << "<TD>none";
            else if (v & 0x1)
                out << "<TD BGCOLOR=\"grey90\">" << (uint64_t(v) >> 1);
            else
                out << "<TD PORT=\"" << i << "\">";
        }
        else {
            out << "<TD>" << v;
        }
        out << "</TD>" << std::endl;
    }

    out << "</TR></TABLE>>];" << std::endl;

    if (title.size() != 0)
        out << "}" << std::endl;

    to_dot_parent_edge(out);
}

void Array::to_dot_parent_edge(std::ostream& out) const
{
    if (ArrayParent* parent = get_parent()) {
        size_t ndx_in_parent = get_ndx_in_parent();
        std::pair<ref_type, size_t> p = parent->get_to_dot_parent(ndx_in_parent);
        ref_type real_parent_ref = p.first;
        size_t ndx_in_real_parent = p.second;
        out << "n" << std::hex << real_parent_ref << std::dec << ":" << ndx_in_real_parent << ""
            " -> n" << std::hex << get_ref() << std::dec << std::endl;
    }
}

std::pair<ref_type, size_t> Array::get_to_dot_parent(size_t ndx_in_parent) const
{
    return std::make_pair(get_ref(), ndx_in_parent);
}


namespace {

class MemStatsHandler: public Array::MemUsageHandler {
public:
    MemStatsHandler(MemStats& stats):
        m_stats(stats)
    {
    }
    void handle(ref_type, size_t allocated, size_t used) override
    {
        m_stats.allocated += allocated;
        m_stats.used += used;
        m_stats.array_count += 1;
    }
private:
    MemStats& m_stats;
};

} // anonymous namespace


void Array::stats(MemStats& stats_dest) const
{
    MemStatsHandler handler(stats_dest);
    report_memory_usage(handler);
}


void Array::report_memory_usage(MemUsageHandler& handler) const
{
    if (m_has_refs)
        report_memory_usage_2(handler);

    size_t used = get_byte_size();
    size_t allocated;
    if (m_alloc.is_read_only(m_ref)) {
        allocated = used;
    }
    else {
        char* header = get_header_from_data(m_data);
        allocated = get_capacity_from_header(header);
    }
    handler.handle(m_ref, allocated, used);
}


void Array::report_memory_usage_2(MemUsageHandler& handler) const
{
    Array subarray(m_alloc);
    for (size_t i = 0; i < m_size; ++i) {
        int_fast64_t value = get(i);
        // Skip null refs and values that are not refs. Values are not refs when
        // the least significant bit is set.
        if (value == 0 || (value & 1) == 1)
            continue;

        size_t used;
        ref_type ref = to_ref(value);
        char* header = m_alloc.translate(ref);
        bool array_has_refs = get_hasrefs_from_header(header);
        if (array_has_refs) {
            MemRef mem(header, ref, m_alloc);
            subarray.init_from_mem(mem);
            subarray.report_memory_usage_2(handler);
            used = subarray.get_byte_size();
        }
        else {
            used = get_byte_size_from_header(header);
        }

        size_t allocated;
        if (m_alloc.is_read_only(ref)) {
            allocated = used;
        }
        else {
            allocated = get_capacity_from_header(header);
        }
        handler.handle(ref, allocated, used);
    }
}

#endif // LCOV_EXCL_STOP ignore debug functions


namespace {

// Direct access methods

template<int w>
int64_t get_direct(const char* data, size_t ndx) noexcept
{
    if (w == 0) {
        return 0;
    }
    if (w == 1) {
        size_t offset = ndx >> 3;
        return (data[offset] >> (ndx & 7)) & 0x01;
    }
    if (w == 2) {
        size_t offset = ndx >> 2;
        return (data[offset] >> ((ndx & 3) << 1)) & 0x03;
    }
    if (w == 4) {
        size_t offset = ndx >> 1;
        return (data[offset] >> ((ndx & 1) << 2)) & 0x0F;
    }
    if (w == 8) {
        return *reinterpret_cast<const signed char*>(data + ndx); 
    }
    if (w == 16) {
        size_t offset = ndx * 2;
        return *reinterpret_cast<const int16_t*>(data + offset);
    }
    if (w == 32) {
        size_t offset = ndx * 4;
        return *reinterpret_cast<const int32_t*>(data + offset);
    }
    if (w == 64) {
        size_t offset = ndx * 8;
        return *reinterpret_cast<const int64_t*>(data + offset);
    }
    REALM_ASSERT_DEBUG(false);
    return int64_t(-1);
}

inline int64_t get_direct(const char* data, size_t width, size_t ndx) noexcept
{
    REALM_TEMPEX(return get_direct, width, (data, ndx));
}


template<int width>
inline std::pair<int64_t, int64_t> get_two(const char* data, size_t ndx) noexcept
{
    return std::make_pair(to_size_t(get_direct<width>(data, ndx + 0)),
                          to_size_t(get_direct<width>(data, ndx + 1)));
}

inline std::pair<int64_t, int64_t> get_two(const char* data, size_t width, size_t ndx) noexcept
{
    REALM_TEMPEX(return get_two, width, (data, ndx));
}


template<int width>
inline void get_three(const char* data, size_t ndx, ref_type& v0, ref_type& v1, ref_type& v2) noexcept
{
    v0 = to_ref(get_direct<width>(data, ndx + 0));
    v1 = to_ref(get_direct<width>(data, ndx + 1));
    v2 = to_ref(get_direct<width>(data, ndx + 2));
}

inline void get_three(const char* data, size_t width, size_t ndx, ref_type& v0, ref_type& v1, ref_type& v2) noexcept
{
    REALM_TEMPEX(get_three, width, (data, ndx, v0, v1, v2));
}


// Lower/upper bound in sorted sequence
// ------------------------------------
//
//   3 3 3 4 4 4 5 6 7 9 9 9
//   ^     ^     ^     ^     ^
//   |     |     |     |     |
//   |     |     |     |      -- Lower and upper bound of 15
//   |     |     |     |
//   |     |     |      -- Lower and upper bound of 8
//   |     |     |
//   |     |      -- Upper bound of 4
//   |     |
//   |      -- Lower bound of 4
//   |
//    -- Lower and upper bound of 1
//
// These functions are semantically identical to std::lower_bound() and
// std::upper_bound().
//
// We currently use binary search. See for example
// http://www.tbray.org/ongoing/When/200x/2003/03/22/Binary.
template<int width>
inline size_t lower_bound(const char* data, size_t size, int64_t value) noexcept
{
// The binary search used here is carefully optimized. Key trick is to use a single
// loop controlling variable (size) instead of high/low pair, and to keep updates
// to size done inside the loop independent of comparisons. Further key to speed
// is to avoid branching inside the loop, using conditional moves instead. This
// provides robust performance for random searches, though predictable searches
// might be slightly faster if we used branches instead. The loop unrolling yields
// a final 5-20% speedup depending on circumstances.

    size_t low = 0;

    while (size >= 8) {
        // The following code (at X, Y and Z) is 3 times manually unrolled instances of (A) below.
        // These code blocks must be kept in sync. Meassurements indicate 3 times unrolling to give
        // the best performance. See (A) for comments on the loop body.
        // (X)
        size_t half = size / 2;
        size_t other_half = size - half;
        size_t probe = low + half;
        size_t other_low = low + other_half;
        int64_t v = get_direct<width>(data, probe);
        size = half;
        low = (v < value) ? other_low : low;

        // (Y)
        half = size / 2;
        other_half = size - half;
        probe = low + half;
        other_low = low + other_half;
        v = get_direct<width>(data, probe);
        size = half;
        low = (v < value) ? other_low : low;

        // (Z)
        half = size / 2;
        other_half = size - half;
        probe = low + half;
        other_low = low + other_half;
        v = get_direct<width>(data, probe);
        size = half;
        low = (v < value) ? other_low : low;
    }
    while (size > 0) {
        // (A)
        // To understand the idea in this code, please note that
        // for performance, computation of size for the next iteration
        // MUST be INDEPENDENT of the conditional. This allows the
        // processor to unroll the loop as fast as possible, and it
        // minimizes the length of dependence chains leading up to branches.
        // Making the unfolding of the loop independent of the data being
        // searched, also minimizes the delays incurred by branch
        // mispredictions, because they can be determined earlier
        // and the speculation corrected earlier.

        // Counterintuitive:
        // To make size independent of data, we cannot always split the
        // range at the theoretical optimal point. When we determine that
        // the key is larger than the probe at some index K, and prepare
        // to search the upper part of the range, you would normally start
        // the search at the next index, K+1, to get the shortest range.
        // We can only do this when splitting a range with odd number of entries.
        // If there is an even number of entries we search from K instead of K+1.
        // This potentially leads to redundant comparisons, but in practice we
        // gain more performance by making the changes to size predictable.

        // if size is even, half and other_half are the same.
        // if size is odd, half is one less than other_half.
        size_t half = size / 2;
        size_t other_half = size - half;
        size_t probe = low + half;
        size_t other_low = low + other_half;
        int64_t v = get_direct<width>(data, probe);
        size = half;
        // for max performance, the line below should compile into a conditional
        // move instruction. Not all compilers do this. To maximize chance
        // of succes, no computation should be done in the branches of the
        // conditional.
        low = (v < value) ? other_low : low;
    };

    return low;
}

// See lower_bound()
template<int width>
inline size_t upper_bound(const char* data, size_t size, int64_t value) noexcept
{
    size_t low = 0;
    while (size >= 8) {
        size_t half = size / 2;
        size_t other_half = size - half;
        size_t probe = low + half;
        size_t other_low = low + other_half;
        int64_t v = get_direct<width>(data, probe);
        size = half;
        low = (value >= v) ? other_low : low;

        half = size / 2;
        other_half = size - half;
        probe = low + half;
        other_low = low + other_half;
        v = get_direct<width>(data, probe);
        size = half;
        low = (value >= v) ? other_low : low;

        half = size / 2;
        other_half = size - half;
        probe = low + half;
        other_low = low + other_half;
        v = get_direct<width>(data, probe);
        size = half;
        low = (value >= v) ? other_low : low;
    }

    while (size > 0) {
        size_t half = size / 2;
        size_t other_half = size - half;
        size_t probe = low + half;
        size_t other_low = low + other_half;
        int64_t v = get_direct<width>(data, probe);
        size = half;
        low = (value >= v) ? other_low : low;
    };

    return low;
}

} // anonymous namespace



size_t Array::lower_bound_int(int64_t value) const noexcept
{
    REALM_TEMPEX(return ::lower_bound, m_width, (m_data, m_size, value));
}

size_t Array::upper_bound_int(int64_t value) const noexcept
{
    REALM_TEMPEX(return ::upper_bound, m_width, (m_data, m_size, value));
}


void Array::find_all(IntegerColumn* result, int64_t value, size_t col_offset, size_t begin, size_t end) const
{
    REALM_ASSERT_3(begin, <=, size());
    REALM_ASSERT(end == npos || (begin <= end && end <= size()));

    if (end == npos)
        end = m_size;

    QueryState<int64_t> state;
    state.init(act_FindAll, result, static_cast<size_t>(-1));
    REALM_TEMPEX3(find, Equal, act_FindAll, m_width, (value, begin, end, col_offset, &state, CallbackDummy()));

    return;
}


bool Array::find(int cond, Action action, int64_t value, size_t start, size_t end, size_t baseindex, QueryState<int64_t>* state, bool nullable_array, bool find_null) const
{
    if (cond == cond_Equal) {
        return find<Equal>(action, value, start, end, baseindex, state, nullable_array, find_null);
    }
    if (cond == cond_NotEqual) {
        return find<NotEqual>(action, value, start, end, baseindex, state, nullable_array, find_null);
    }
    if (cond == cond_Greater) {
        return find<Greater>(action, value, start, end, baseindex, state, nullable_array, find_null);
    }
    if (cond == cond_Less) {
        return find<Less>(action, value, start, end, baseindex, state, nullable_array, find_null);
    }
    if (cond == cond_None) {
        return find<None>(action, value, start, end, baseindex, state, nullable_array, find_null);
    }
    else if (cond == cond_LeftNotNull) {
        return find<NotNull>(action, value, start, end, baseindex, state, nullable_array, find_null);
    }
    REALM_ASSERT_DEBUG(false);
    return false;

}


size_t Array::find_first(int64_t value, size_t start, size_t end) const
{
    return find_first<Equal>(value, start, end);
}


template<IndexMethod method, class T>
size_t Array::index_string(StringData value, IntegerColumn& result, ref_type& result_ref, ColumnBase* column) const
{
    bool first(method == index_FindFirst);
    bool get_count(method == index_Count);
    bool all(method == index_FindAll);
    bool allnocopy(method == index_FindAll_nocopy);

    const char* data = m_data;
    const char* header;
    uint_least8_t width = m_width;
    bool is_inner_node = m_is_inner_bptree_node;
    typedef StringIndex::key_type key_type;
    key_type key;
    size_t stringoffset = 0;

top:
    // Create 4 byte index key
    key = StringIndex::create_key(value, stringoffset);

    for (;;) {
        // Get subnode table
        ref_type offsets_ref = to_ref(get_direct(data, width, 0));

        // Find the position matching the key
        const char* offsets_header = m_alloc.translate(offsets_ref);
        const char* offsets_data = get_data_from_header(offsets_header);
        size_t offsets_size = get_size_from_header(offsets_header);
        size_t pos = ::lower_bound<32>(offsets_data, offsets_size, key); // keys are always 32 bits wide

        // If key is outside range, we know there can be no match
        if (pos == offsets_size)
            return allnocopy ? size_t(FindRes_not_found) : first ? not_found : 0;

        // Get entry under key
        size_t pos_refs = pos + 1; // first entry in refs points to offsets
        int64_t ref = get_direct(data, width, pos_refs);

        if (is_inner_node) {
            // Set vars for next iteration
            header = m_alloc.translate(to_ref(ref));
            data = get_data_from_header(header);
            width = get_width_from_header(header);
            is_inner_node = get_is_inner_bptree_node_from_header(header);
            continue;
        }

        key_type stored_key = key_type(get_direct<32>(offsets_data, pos));

        if (stored_key != key)
            return allnocopy ? size_t(FindRes_not_found) : first ? not_found : 0;

        // Literal row index
        if (ref & 1) {
            size_t row_ref = size_t(uint64_t(ref) >> 1);

            // for integer index, get_index_data fills out 'buffer' and makes str point at it
            StringIndex::StringConversionBuffer buffer;
            StringData str = column->get_index_data(row_ref, buffer);
            if (str == value) {
                result_ref = row_ref;
                if (all)
                    result.add(row_ref);

                return first ? row_ref : get_count ? 1 : FindRes_single;
            }
            return allnocopy ? size_t(FindRes_not_found) : first ? not_found : 0;
        }

        const char* sub_header = m_alloc.translate(to_ref(ref));
        const bool sub_isindex = get_context_flag_from_header(sub_header);

        // List of matching row indexes
        if (!sub_isindex) {
            const bool sub_isleaf = !get_is_inner_bptree_node_from_header(sub_header);
            size_t sub_count = -1;

            // In most cases the row list will just be an array but there
            // might be so many matches that it has branched into a column
            if (sub_isleaf) {
                if (get_count)
                    sub_count = get_size_from_header(sub_header);
                const uint_least8_t sub_width = get_width_from_header(sub_header);
                const char* sub_data = get_data_from_header(sub_header);
                const size_t first_row_ref = to_size_t(get_direct(sub_data, sub_width, 0));

                // for integer index, get_index_data fills out 'buffer' and makes str point at it
                StringIndex::StringConversionBuffer buffer;
                StringData str = column->get_index_data(first_row_ref, buffer);
                if (str.is_null() != value.is_null() || str != value) {
                    if (get_count)
                        return 0;
                    return allnocopy ? size_t(FindRes_not_found) : first ? not_found : 0;
                }

                result_ref = to_ref(ref);

                if (all) {
                    // Copy all matches into result column
                    const size_t sub_size = get_size_from_header(sub_header);

                    for (size_t i = 0; i < sub_size; ++i) {
                        size_t row_ref = to_size_t(get_direct(sub_data, sub_width, i));
                        result.add(row_ref);
                    }
                }
                else {
                    return allnocopy ? size_t(FindRes_column) :
                           first ? to_size_t(get_direct(sub_data, sub_width, 0)) : sub_count;
                }
            }
            else {
                const IntegerColumn sub(m_alloc, to_ref(ref));
                const size_t first_row_ref = to_size_t(sub.get(0));

                if (get_count)
                    sub_count = sub.size();

                // for integer index, get_index_data fills out 'buffer' and makes str point at it
                StringIndex::StringConversionBuffer buffer;
                StringData str = column->get_index_data(first_row_ref, buffer);
                if (str != value)
                    return allnocopy ? size_t(FindRes_not_found) : first ? not_found : 0;

                result_ref = to_ref(ref);
                if (all) {
                    // Copy all matches into result column
                    for (size_t i = 0; i < sub.size(); ++i)
                        result.add(to_size_t(sub.get(i)));
                }
                else {
                    return allnocopy ? size_t(FindRes_column) : first ? to_size_t(sub.get(0)) : sub_count;
                }
            }

            REALM_ASSERT_3(method, !=, index_FindAll_nocopy);
            return size_t(FindRes_column);
        }

        // Recurse into sub-index;
        header = sub_header;
        data = get_data_from_header(header);
        width = get_width_from_header(header);
        is_inner_node = get_is_inner_bptree_node_from_header(header);

        if (value.size() - stringoffset >= 4)
            stringoffset += 4;
        else
            stringoffset += value.size() - stringoffset + 1;

        goto top;
    }
}

size_t Array::index_string_find_first(StringData value, ColumnBase* column) const
{
    size_t dummy;
    IntegerColumn dummycol;
    return index_string<index_FindFirst, StringData>(value, dummycol, dummy, column);
}


void Array::index_string_find_all(IntegerColumn& result, StringData value, ColumnBase* column) const
{
    size_t dummy;

    index_string<index_FindAll, StringData>(value, result, dummy, column);
}


FindRes Array::index_string_find_all_no_copy(StringData value, ref_type& res_ref, ColumnBase* column) const
{
    IntegerColumn dummy;
    return static_cast<FindRes>(index_string<index_FindAll_nocopy, StringData>(value, dummy, res_ref, column));
}


size_t Array::index_string_count(StringData value, ColumnBase* column) const
{
    IntegerColumn dummy;
    size_t dummysizet;
    return index_string<index_Count, StringData>(value, dummy, dummysizet, column);
}


namespace {

// Find the index of the child node that contains the specified
// element index. Element index zero corresponds to the first element
// of the first leaf node contained in the subtree corresponding with
// the specified 'offsets' array.
//
// Returns (child_ndx, ndx_in_child).
template<int width>
inline std::pair<size_t, size_t>
find_child_from_offsets(const char* offsets_header, size_t elem_ndx) noexcept
{
    const char* offsets_data = Array::get_data_from_header(offsets_header);
    size_t offsets_size = Array::get_size_from_header(offsets_header);
    size_t child_ndx = upper_bound<width>(offsets_data, offsets_size, elem_ndx);
    size_t elem_ndx_offset = child_ndx == 0 ? 0 :
                             to_size_t(get_direct<width>(offsets_data, child_ndx - 1));
    size_t ndx_in_child = elem_ndx - elem_ndx_offset;
    return std::make_pair(child_ndx, ndx_in_child);
}


// Returns (child_ndx, ndx_in_child)
inline std::pair<size_t, size_t> find_bptree_child(int_fast64_t first_value, size_t ndx,
                                                   const Allocator& alloc) noexcept
{
    size_t child_ndx;
    size_t ndx_in_child;
    if (first_value % 2 != 0) {
        // Case 1/2: No offsets array (compact form)
        size_t elems_per_child = to_size_t(first_value / 2);
        child_ndx    = ndx / elems_per_child;
        ndx_in_child = ndx % elems_per_child;
        // FIXME: It may be worth considering not to store the total
        // number of elements in each compact node. This would also
        // speed up a tight sequence of append-to-column.
    }
    else {
        // Case 2/2: Offsets array (general form)
        ref_type offsets_ref = to_ref(first_value);
        char* offsets_header = alloc.translate(offsets_ref);
        uint_least8_t offsets_width = Array::get_width_from_header(offsets_header);
        std::pair<size_t, size_t> p;
        REALM_TEMPEX(p = find_child_from_offsets, offsets_width, (offsets_header, ndx));
        child_ndx    = p.first;
        ndx_in_child = p.second;
    }
    return std::make_pair(child_ndx, ndx_in_child);
}


// Returns (child_ndx, ndx_in_child)
inline std::pair<size_t, size_t> find_bptree_child(Array& node, size_t ndx) noexcept
{
    int_fast64_t first_value = node.get(0);
    return find_bptree_child(first_value, ndx, node.get_alloc());
}


// Returns (child_ref, ndx_in_child)
template<int width>
inline std::pair<ref_type, size_t> find_bptree_child(const char* data, size_t ndx,
                                                     const Allocator& alloc) noexcept
{
    int_fast64_t first_value = get_direct<width>(data, 0);
    std::pair<size_t, size_t> p = find_bptree_child(first_value, ndx, alloc);
    size_t child_ndx    = p.first;
    size_t ndx_in_child = p.second;
    ref_type child_ref = to_ref(get_direct<width>(data, 1 + child_ndx));
    return std::make_pair(child_ref, ndx_in_child);
}


// Visit leaves of the B+-tree rooted at this inner node, starting
// with the leaf that contains the element at the specified global
// index start offset (`start_offset`), and ending when the handler
// returns false.
//
// The specified node must be an inner node, and the specified handler
// must have the follewing signature:
//
//     bool handler(const Array::NodeInfo& leaf_info)
//
// `node_offset` is the global index of the first element in this
// subtree, and `node_size` is the number of elements in it.
//
// This function returns true if, and only if the handler has returned
// true for all handled leafs.
//
// This function is designed work without the presence of the `N_t`
// field in the inner B+-tree node
// (a.k.a. `total_elems_in_subtree`). This was done in anticipation of
// the removal of the deprecated field in a future version of the
// Realm file format.
//
// This function is also designed in anticipation of a change in the
// way column accessors work. Some aspects of the implementation of
// this function are not yet as they are intended to be, due the fact
// that column accessors cache the root node rather than the last used
// leaf node. When the behaviour of the column accessors is changed,
// the signature of this function should be changed to
// foreach_bptree_leaf(const array::NodeInfo&, Handler, size_t
// start_offset). This will allow for a number of minor (but
// important) improvements.
template <class Handler>
bool foreach_bptree_leaf(Array& node, size_t node_offset, size_t node_size, Handler handler,
                         size_t start_offset) noexcept(noexcept(handler(Array::NodeInfo())))
{
    REALM_ASSERT(node.is_inner_bptree_node());

    Allocator& alloc = node.get_alloc();
    Array offsets(alloc);
    size_t child_ndx = 0, child_offset = node_offset;
    size_t elems_per_child = 0;
    {
        REALM_ASSERT_3(node.size(), >=, 1);
        int_fast64_t first_value = node.get(0);
        bool is_compact = first_value % 2 != 0;
        if (is_compact) {
            // Compact form
            elems_per_child = to_size_t(first_value / 2);
            if (start_offset > node_offset) {
                size_t local_start_offset = start_offset - node_offset;
                child_ndx = local_start_offset / elems_per_child;
                child_offset += child_ndx * elems_per_child;
            }
        }
        else {
            // General form
            ref_type offsets_ref = to_ref(first_value);
            offsets.init_from_ref(offsets_ref);
            if (start_offset > node_offset) {
                size_t local_start_offset = start_offset - node_offset;
                child_ndx = offsets.upper_bound_int(local_start_offset);
                if (child_ndx > 0)
                    child_offset += to_size_t(offsets.get(child_ndx - 1));
            }
        }
    }
    REALM_ASSERT_3(node.size(), >=, 2);
    size_t num_children = node.size() - 2;
    REALM_ASSERT_3(num_children, >=, 1); // invar:bptree-nonempty-inner
    Array::NodeInfo child_info;
    child_info.m_parent = &node;
    child_info.m_ndx_in_parent = 1 + child_ndx;
    child_info.m_mem = MemRef(node.get_as_ref(child_info.m_ndx_in_parent), alloc);
    child_info.m_offset = child_offset;
    bool children_are_leaves =
        !Array::get_is_inner_bptree_node_from_header(child_info.m_mem.get_addr());
    for (;;) {
        child_info.m_size = elems_per_child;
        bool is_last_child = child_ndx == num_children - 1;
        if (!is_last_child) {
            bool is_compact = elems_per_child != 0;
            if (!is_compact) {
                size_t next_child_offset = node_offset + to_size_t(offsets.get(child_ndx - 1 + 1));
                child_info.m_size = next_child_offset - child_info.m_offset;
            }
        }
        else {
            size_t next_child_offset = node_offset + node_size;
            child_info.m_size = next_child_offset - child_info.m_offset;
        }
        bool go_on;
        if (children_are_leaves) {
            const Array::NodeInfo& const_child_info = child_info;
            go_on = handler(const_child_info);
        }
        else {
            Array child(alloc);
            child.init_from_mem(child_info.m_mem);
            child.set_parent(child_info.m_parent, child_info.m_ndx_in_parent);
            go_on = foreach_bptree_leaf(child, child_info.m_offset, child_info.m_size,
                                        handler, start_offset);
        }
        if (!go_on)
            return false;
        if (is_last_child)
            break;
        ++child_ndx;
        child_info.m_ndx_in_parent = 1 + child_ndx;
        child_info.m_mem = MemRef(node.get_as_ref(child_info.m_ndx_in_parent), alloc);
        child_info.m_offset += child_info.m_size;
    }
    return true;
}


// Same as foreach_bptree_leaf() except that this version is faster
// and has no support for slicing. That also means that the return
// value of the handler is ignored. Finally,
// `Array::NodeInfo::m_offset` and `Array::NodeInfo::m_size` are not
// calculated. With these simplification it is possible to avoid any
// access to the `offsets` array.
template <class Handler>
void simplified_foreach_bptree_leaf(Array& node, Handler handler) noexcept(noexcept(handler(Array::NodeInfo())))
{
    REALM_ASSERT(node.is_inner_bptree_node());

    Allocator& alloc = node.get_alloc();
    size_t child_ndx = 0;
    REALM_ASSERT_3(node.size(), >=, 2);
    size_t num_children = node.size() - 2;
    REALM_ASSERT_3(num_children, >=, 1); // invar:bptree-nonempty-inner
    Array::NodeInfo child_info;
    child_info.m_parent = &node;
    child_info.m_ndx_in_parent = 1 + child_ndx;
    child_info.m_mem = MemRef(node.get_as_ref(child_info.m_ndx_in_parent), alloc);
    child_info.m_offset = 0;
    child_info.m_size   = 0;
    bool children_are_leaves =
        !Array::get_is_inner_bptree_node_from_header(child_info.m_mem.get_addr());
    for (;;) {
        if (children_are_leaves) {
            const Array::NodeInfo& const_child_info = child_info;
            handler(const_child_info);
        }
        else {
            Array child(alloc);
            child.init_from_mem(child_info.m_mem);
            child.set_parent(child_info.m_parent, child_info.m_ndx_in_parent);
            simplified_foreach_bptree_leaf(child, handler);
        }
        bool is_last_child = child_ndx == num_children - 1;
        if (is_last_child)
            break;
        ++child_ndx;
        child_info.m_ndx_in_parent = 1 + child_ndx;
        child_info.m_mem = MemRef(node.get_as_ref(child_info.m_ndx_in_parent), alloc);
    }
}


inline void destroy_inner_bptree_node(MemRef mem, int_fast64_t first_value,
                                      Allocator& alloc) noexcept
{
    alloc.free_(mem);
    if (first_value % 2 == 0) {
        // Node has offsets array
        ref_type offsets_ref = to_ref(first_value);
        alloc.free_(offsets_ref, alloc.translate(offsets_ref));
    }
}

void destroy_singlet_bptree_branch(MemRef mem, Allocator& alloc,
                                   Array::EraseHandler& handler) noexcept
{
    MemRef mem_2 = mem;
    for (;;) {
        const char* header = mem_2.get_addr();
        bool is_leaf = !Array::get_is_inner_bptree_node_from_header(header);
        if (is_leaf) {
            handler.destroy_leaf(mem_2);
            return;
        }

        const char* data = Array::get_data_from_header(header);
        uint_least8_t width = Array::get_width_from_header(header);
        size_t ndx = 0;
        std::pair<int_fast64_t, int_fast64_t> p = get_two(data, width, ndx);
        int_fast64_t first_value = p.first;
        ref_type child_ref = to_ref(p.second);

        destroy_inner_bptree_node(mem_2, first_value, alloc);

        mem_2.set_ref(child_ref);
        mem_2.set_addr(alloc.translate(child_ref));
        // inform encryption layer on next loop iteration
    }
}

void elim_superfluous_bptree_root(Array* root, MemRef parent_mem,
                                  int_fast64_t parent_first_value, ref_type child_ref,
                                  Array::EraseHandler& handler)
{
    Allocator& alloc = root->get_alloc();
    char* child_header = alloc.translate(child_ref);
    MemRef child_mem(child_header, child_ref, alloc);
    bool child_is_leaf = !Array::get_is_inner_bptree_node_from_header(child_header);
    if (child_is_leaf) {
        handler.replace_root_by_leaf(child_mem); // Throws
        // Since the tree has now been modified, the height reduction
        // operation cannot be aborted without leaking memory, so the
        // rest of the operation must proceed without throwing. This
        // includes retrocursive completion of earlier invocations of
        // this function.
        //
        // Note also that 'root' may be destroy at this point.
    }
    else {
        size_t child_size = Array::get_size_from_header(child_header);
        REALM_ASSERT_3(child_size, >=, 2);
        size_t num_grandchildren = child_size - 2;
        REALM_ASSERT_3(num_grandchildren, >=, 1); // invar:bptree-nonempty-inner
        if (num_grandchildren > 1) {
            // This child is an inner node, and is the closest one to
            // the root that has more than one child, so make it the
            // new root.
            root->init_from_ref(child_ref);
            root->update_parent(); // Throws
            // From this point on, the height reduction operation
            // cannot be aborted without leaking memory, so the rest
            // of the operation must proceed without throwing. This
            // includes retrocursive completion of earlier invocations
            // of this function.
        }
        else {
            // This child is an inner node, but has itself just one
            // child, so continue hight reduction.
            int_fast64_t child_first_value = Array::get(child_header, 0);
            ref_type grandchild_ref = to_ref(Array::get(child_header, 1));
            elim_superfluous_bptree_root(root, child_mem, child_first_value,
                                         grandchild_ref, handler); // Throws
        }
    }

    // At this point, a new root has been installed. The new root is
    // some descendant of the node referenced by 'parent_mem'. Array
    // nodes comprising eliminated B+-tree nodes must be freed. Our
    // job is to free those comprising that parent. It is crucial that
    // this part does not throw.
    alloc.free_(parent_mem);
    if (parent_first_value % 2 == 0) {
        // Parent has offsets array
        ref_type offsets_ref = to_ref(parent_first_value);
        alloc.free_(offsets_ref, alloc.translate(offsets_ref));
    }
}

} // anonymous namespace


std::pair<MemRef, size_t> Array::get_bptree_leaf(size_t ndx) const noexcept
{
    REALM_ASSERT(is_inner_bptree_node());

    size_t ndx_2 = ndx;
    uint_least8_t width = m_width;
    const char* data = m_data;

    for (;;) {
        std::pair<ref_type, size_t> p;
        REALM_TEMPEX(p = find_bptree_child, width, (data, ndx_2, m_alloc));
        ref_type child_ref  = p.first;
        size_t ndx_in_child = p.second;
        char* child_header = m_alloc.translate(child_ref);
        bool child_is_leaf = !get_is_inner_bptree_node_from_header(child_header);
        if (child_is_leaf) {
            MemRef mem(child_header, child_ref, m_alloc);
            return std::make_pair(mem, ndx_in_child);
        }
        ndx_2 = ndx_in_child;
        width = get_width_from_header(child_header);
        data = get_data_from_header(child_header);
    }
}


namespace {

class VisitAdapter {
public:
    VisitAdapter(Array::VisitHandler& handler) noexcept:
        m_handler(handler)
    {
    }
    bool operator()(const Array::NodeInfo& leaf_info)
    {
        return m_handler.visit(leaf_info); // Throws
    }
private:
    Array::VisitHandler& m_handler;
};

} // anonymous namespace

// Throws only if handler throws.
bool Array::visit_bptree_leaves(size_t elem_ndx_offset, size_t elems_in_tree,
                                VisitHandler& handler)
{
    REALM_ASSERT_3(elem_ndx_offset, <, elems_in_tree);
    size_t root_offset = 0, root_size = elems_in_tree;
    VisitAdapter adapter(handler);
    size_t start_offset = elem_ndx_offset;
    return foreach_bptree_leaf(*this, root_offset, root_size, adapter, start_offset); // Throws
}


namespace {

class UpdateAdapter {
public:
    UpdateAdapter(Array::UpdateHandler& handler) noexcept:
        m_handler(handler)
    {
    }
    void operator()(const Array::NodeInfo& leaf_info)
    {
        size_t elem_ndx_in_leaf = 0;
        m_handler.update(leaf_info.m_mem, leaf_info.m_parent, leaf_info.m_ndx_in_parent,
                         elem_ndx_in_leaf); // Throws
    }
private:
    Array::UpdateHandler& m_handler;
};

} // anonymous namespace

void Array::update_bptree_leaves(UpdateHandler& handler)
{
    UpdateAdapter adapter(handler);
    simplified_foreach_bptree_leaf(*this, adapter); // Throws
}


void Array::update_bptree_elem(size_t elem_ndx, UpdateHandler& handler)
{
    REALM_ASSERT(is_inner_bptree_node());

    std::pair<size_t, size_t> p = find_bptree_child(*this, elem_ndx);
    size_t child_ndx    = p.first;
    size_t ndx_in_child = p.second;
    size_t child_ref_ndx = 1 + child_ndx;
    ref_type child_ref = get_as_ref(child_ref_ndx);
    char* child_header = m_alloc.translate(child_ref);
    MemRef child_mem(child_header, child_ref, m_alloc);
    bool child_is_leaf = !get_is_inner_bptree_node_from_header(child_header);
    if (child_is_leaf) {
        handler.update(child_mem, this, child_ref_ndx, ndx_in_child); // Throws
        return;
    }
    Array child(m_alloc);
    child.init_from_mem(child_mem);
    child.set_parent(this, child_ref_ndx);
    child.update_bptree_elem(ndx_in_child, handler); // Throws
}


void Array::erase_bptree_elem(Array* root, size_t elem_ndx, EraseHandler& handler)
{
    REALM_ASSERT(root->is_inner_bptree_node());
    REALM_ASSERT_3(root->size(), >=, 1 + 1 + 1); // invar:bptree-nonempty-inner
    REALM_ASSERT_DEBUG(elem_ndx == npos || elem_ndx + 1 != root->get_bptree_size());

    // Note that this function is implemented in a way that makes it
    // fully exception safe. Please be sure to keep it that way.

    bool destroy_root = root->do_erase_bptree_elem(elem_ndx, handler); // Throws

    // do_erase_bptree_elem() returns true if erasing the element
    // would produce an empty tree. In this case, to maintain
    // invar:bptree-nonempty-inner, we must replace the root with an
    // empty leaf.
    //
    // FIXME: ExceptionSafety: While this maintains general exception
    // safety, it does not provide the extra guarantee that we would
    // like, namely that removal of an element is guaranteed to
    // succeed if that element was inserted during the current
    // transaction (noexcept:bptree-erase). This is why we want to be
    // able to have a column with no root node and a zero-ref in
    // Table::m_columns.
    if (destroy_root) {
        MemRef root_mem = root->get_mem();
        REALM_ASSERT_3(root->size(), >=, 2);
        int_fast64_t first_value = root->get(0);
        ref_type child_ref = root->get_as_ref(1);
        Allocator& alloc = root->get_alloc();
        handler.replace_root_by_empty_leaf(); // Throws
        // 'root' may be destroyed at this point
        destroy_inner_bptree_node(root_mem, first_value, alloc);
        char* child_header = alloc.translate(child_ref);
        // destroy_singlet.... will take care of informing the encryption layer
        MemRef child_mem(child_header, child_ref, alloc);
        destroy_singlet_bptree_branch(child_mem, alloc, handler);
        return;
    }

    // If at this point, the root has only a single child left, the
    // root has become superfluous, and can be replaced by its single
    // child. This applies recursivly.
    size_t num_children = root->size() - 2;
    if (num_children > 1)
        return;

    // ExceptionSafety: The recursive elimination of superfluous
    // singlet roots is desirable but optional according to the tree
    // invariants. Since we cannot allow an exception to be thrown
    // after having successfully modified the tree, and since the root
    // elimination process cannot be guaranteed to not throw, we have
    // to abort a failed attempt by catching and ignoring the thrown
    // exception. This is always safe due to the exception safety of
    // the root elimination process itself.
    try {
        MemRef root_mem = root->get_mem();
        REALM_ASSERT_3(root->size(), >=, 2);
        int_fast64_t first_value = root->get(0);
        ref_type child_ref = root->get_as_ref(1);
        elim_superfluous_bptree_root(root, root_mem, first_value,
                                     child_ref, handler); // Throws
    }
    catch (...) {
        // Abort optional step by ignoring excpetion
    }
}


bool Array::do_erase_bptree_elem(size_t elem_ndx, EraseHandler& handler)
{
    Array offsets(m_alloc);
    size_t child_ndx;
    size_t ndx_in_child;
    if (elem_ndx == npos) {
        size_t num_children = size() - 2;
        child_ndx    = num_children - 1;
        ndx_in_child = npos;
    }
    else {
        // If this node is not already on the general form, convert it
        // now. Since this conversion will occur from root to leaf, it
        // will maintain invar:bptree-node-form.
        ensure_bptree_offsets(offsets); // Throws

        // Ensure that the offsets array is not in read-only memory. This
        // is necessary to guarantee that the adjustments of the element
        // counts below will succeed.
        offsets.copy_on_write(); // Throws

        // FIXME: Can we pass 'offsets' to find_bptree_child() to
        // speed it up?
        std::pair<size_t, size_t> p = find_bptree_child(*this, elem_ndx);
        child_ndx    = p.first;
        ndx_in_child = p.second;
    }

    size_t child_ref_ndx = 1 + child_ndx;
    ref_type child_ref = get_as_ref(child_ref_ndx);
    char* child_header = m_alloc.translate(child_ref);
    MemRef child_mem(child_header, child_ref, m_alloc);
    bool child_is_leaf = !get_is_inner_bptree_node_from_header(child_header);
    bool destroy_child;
    if (child_is_leaf) {
        destroy_child =
            handler.erase_leaf_elem(child_mem, this, child_ref_ndx,
                                    ndx_in_child); // Throws
    }
    else {
        Array child(m_alloc);
        child.init_from_mem(child_mem);
        child.set_parent(this, child_ref_ndx);
        destroy_child =
            child.do_erase_bptree_elem(ndx_in_child, handler); // Throws
    }
    size_t num_children = size() - 2;
    if (destroy_child) {
        if (num_children == 1)
            return true; // Destroy this node too
        REALM_ASSERT_3(num_children, >=, 2);
        child_ref = get_as_ref(child_ref_ndx);
        child_header = m_alloc.translate(child_ref);
        // destroy_singlet.... will take care of informing the encryption layer
        child_mem = MemRef(child_header, child_ref, m_alloc);
        erase(child_ref_ndx); // Throws
        destroy_singlet_bptree_branch(child_mem, m_alloc, handler);
        // If the erased element is the last one, we did not attach
        // the offsets array above, even if one was preset. Since we
        // are removing a child, we have to do that now.
        if (elem_ndx == npos) {
            int_fast64_t first_value = front();
            bool general_form = first_value % 2 == 0;
            if (general_form) {
                offsets.init_from_ref(to_ref(first_value));
                offsets.set_parent(this, 0);
            }
        }
    }
    if (offsets.is_attached()) {
        // These adjustments are guaranteed to succeed because of the
        // copy-on-write on the offets array above, and because of the
        // fact that we never increase or insert values.
        size_t offsets_adjust_begin = child_ndx;
        if (destroy_child) {
            if (offsets_adjust_begin == num_children - 1)
                --offsets_adjust_begin;
            offsets.erase(offsets_adjust_begin);
        }
        offsets.adjust(offsets_adjust_begin, offsets.size(), -1);
    }

    // The following adjustment is guaranteed to succeed because we
    // decrease the value, and because the subtree rooted at this node
    // has been modified, so this array cannot be in read-only memory
    // any longer.
    adjust(size() - 1, -2); // -2 because stored value is 1 + 2*total_elems_in_subtree

    return false; // Element erased and offsets adjusted
}


void Array::create_bptree_offsets(Array& offsets, int_fast64_t first_value)
{
    offsets.create(type_Normal); // Throws
    int_fast64_t elems_per_child = first_value / 2;
    int_fast64_t accum_num_elems = 0;
    size_t num_children = size() - 2;
    for (size_t i = 0; i != num_children - 1; ++i) {
        accum_num_elems += elems_per_child;
        offsets.add(accum_num_elems); // Throws
    }
    set(0, offsets.get_ref()); // Throws
}


int_fast64_t Array::get(const char* header, size_t ndx) noexcept
{
    const char* data = get_data_from_header(header);
    uint_least8_t width = get_width_from_header(header);
    return get_direct(data, width, ndx);
}


std::pair<int64_t, int64_t> Array::get_two(const char* header, size_t ndx) noexcept
{
    const char* data = get_data_from_header(header);
    uint_least8_t width = get_width_from_header(header);
    std::pair<int64_t, int64_t> p = ::get_two(data, width, ndx);
    return std::make_pair(p.first, p.second);
}


void Array::get_three(const char* header, size_t ndx, ref_type& v0, ref_type& v1, ref_type& v2) noexcept
{
    const char* data = get_data_from_header(header);
    uint_least8_t width = get_width_from_header(header);
    ::get_three(data, width, ndx, v0, v1, v2);
}<|MERGE_RESOLUTION|>--- conflicted
+++ resolved
@@ -2082,33 +2082,16 @@
         size_t offsets_end = num_children - 1;
         for (size_t i = orig_child_ndx + 1; i != offsets_end; ++i) {
             size_t offset = to_size_t(offsets.get(i));
-<<<<<<< HEAD
-            // FIXME: Dangerous cast here (unsigned -> signed)
             new_offsets.add(offset - (new_split_offset - 1)); // Throws
         }
         // Update original parent
         erase(insert_ndx + 1, child_refs_end);
-        // FIXME: Dangerous cast here (unsigned -> signed)
-        set(insert_ndx, new_sibling_ref); // Throws
+        set(insert_ndx, from_ref(new_sibling_ref)); // Throws
         offsets.erase(orig_child_ndx + 1, offsets_end);
-        // FIXME: Dangerous cast here (unsigned -> signed)
-=======
-            new_offsets.add(offset - (new_split_offset-1)); // Throws
-        }
-        // Update original parent
-        erase(insert_ndx+1, child_refs_end);
-        set(insert_ndx, from_ref(new_sibling_ref)); // Throws
-        offsets.erase(orig_child_ndx+1, offsets_end);
->>>>>>> 607e084d
         offsets.set(orig_child_ndx, elem_ndx_offset + state.m_split_offset); // Throws
     }
     int_fast64_t v = new_split_offset; // total_elems_in_subtree
-<<<<<<< HEAD
     set(size() - 1, 1 + 2 * v); // Throws
-    // FIXME: Dangerous cast here (unsigned -> signed)
-=======
-    set(size() - 1, 1 + 2*v); // Throws
->>>>>>> 607e084d
     v = new_split_size - new_split_offset; // total_elems_in_subtree
     new_sibling.add(1 + 2 * v); // Throws
     state.m_split_offset = new_split_offset;
