--- conflicted
+++ resolved
@@ -489,14 +489,6 @@
             if (!validate_buffer(map.get_addr(), size_of_streaming_file, top_ref))
                 goto invalid_database;
         }
-<<<<<<< HEAD
-        m_data        = map.release();
-        m_baseline    = size;
-        m_initial_mapping_size = size;
-        m_first_additional_chunk = get_chunk_index(m_initial_mapping_size);
-        m_attach_mode = is_shared ? attach_SharedFile : attach_UnsharedFile;
-=======
->>>>>>> ddfb0690
 
         Header* header;
 
@@ -524,6 +516,8 @@
 
         m_data        = map.release();
         m_baseline    = size;
+        m_initial_mapping_size = size;
+        m_first_additional_chunk = get_chunk_index(m_initial_mapping_size);
         m_attach_mode = is_shared ? attach_SharedFile : attach_UnsharedFile;
 
         // Below this point (assignment to `m_attach_mode`), nothing must throw.
